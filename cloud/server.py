#!/usr/bin/env python3
import os
import logging
from contextlib import asynccontextmanager

from fastapi import FastAPI, Depends, HTTPException, Request
from fastapi.exceptions import HTTPException as StarletteHTTPException
from fastapi.middleware.cors import CORSMiddleware
from fastapi.responses import JSONResponse
from starlette.concurrency import run_in_threadpool
import uvicorn

import models
import handlers
from schemas import (
    SignupRequest,
    LoginRequest,
    ChallengeRequest,
    AuthenticateRequest,
    ChangeUsernameRequest,
    ChangePasswordRequest,
    UploadRequest,
    ListFilesRequest,
    DownloadFileRequest,
    DeleteFileRequest,
    GetOPKRequest,
    AddOPKsRequest,
    RemoveSharedFileRequest,
    ListSharedFilesRequest,
    ShareFileRequest,
    GetPreKeyBundleRequest,
    AddPreKeyBundleRequest,
    BackupTOFURequest,
    GetBackupTOFURequest,
    ListUsersRequest,
    ListSharedToRequest, 
    ListSharedFromRequest,
    RetrieveFileDEKRequest,
    DownloadSharedFileRequest,
    ListMatchingUsersRequest,
)

# ─── Logging setup ──────────────────────────────────────────────────────────────
LOG_FILE = os.path.join(os.path.dirname(__file__), 'server_debug.log')
logging.basicConfig(
    filename=LOG_FILE,
    level=logging.DEBUG,
    format='%(asctime)s %(levelname)s: %(message)s'
)
logger = logging.getLogger("fileshare")

# ─── Ensure database tables exist ────────────────────────────────────────────────
models.init_db()

@asynccontextmanager
async def lifespan(app: FastAPI):
    # Startup
    logger.info("Lifespan startup: opening DB connection")
    app.state.db = models.UserDB()
    try:
        yield
    finally:
        # Shutdown
        db = getattr(app.state, "db", None)
        if db:
            try:
                db.conn.close()
                logger.info("Lifespan shutdown: DB connection closed")
            except Exception:
                logger.exception("Error closing DB connection")

# ─── FastAPI app with lifespan ─────────────────────────────────────────────────
app = FastAPI(
    title="FileShare API",
    lifespan=lifespan
)

# ─── Security headers (HSTS) ───────────────────────────────────────────────────
@app.middleware("http")
async def add_security_headers(request: Request, call_next):
    try:
        response = await call_next(request)
        response.headers["Strict-Transport-Security"] = "max-age=31536000; includeSubDomains"
        return response
    except Exception as e:
        logger.error("Error in security headers middleware", exc_info=e)
        raise

# ─── CORS ───────────────────────────────────────────────────────────────────────
app.add_middleware(
    CORSMiddleware,
    allow_origins=["*"],
    allow_credentials=True,
    allow_methods=["*"],
    allow_headers=["*"],
)

# ─── Dependency to get DB ───────────────────────────────────────────────────────
def get_db():
    return app.state.db

@app.exception_handler(StarletteHTTPException)
async def http_exception_handler(request: Request, exc: StarletteHTTPException):
    # Let FastAPI render the JSON with the proper status code & detail
    return JSONResponse(status_code=exc.status_code, content={"detail": exc.detail})

@app.exception_handler(Exception)
async def global_exception_handler(request: Request, exc: Exception):
    # Everything else is a 500
    logger.error("Unhandled exception during request", exc_info=exc)
    return JSONResponse(
        status_code=500,
        content={"detail": "Internal server error"}
    )

# ─── Health check ──────────────────────────────────────────────────────────────
@app.get("/health")
async def health():
    return {"status": "ok"}

# ─── Async endpoints ───────────────────────────────────────────────────────────
@app.post("/signup")
async def signup(req: SignupRequest, db: models.UserDB = Depends(get_db)):
    logger.debug(f"SignupRequest body: {req.model_dump_json()}")
    resp = await run_in_threadpool(handlers.signup_handler, req, db)
    logger.debug(f"Signup response: {resp}")
    return resp

@app.post("/challenge")
async def challenge(req: ChallengeRequest, db: models.UserDB = Depends(get_db)):
    logger.debug(f"ChallengeRequest body: {req.model_dump_json()}")
    resp = await run_in_threadpool(handlers.challenge_handler, req, db)
    logger.debug(f"Challenge response: {resp}")
    return resp

@app.post("/login")
async def login(req: LoginRequest, db: models.UserDB = Depends(get_db)):
    logger.debug(f"LoginRequest body: {req.model_dump_json()}")
    # Step 1: generate challenge
    challenge_req = ChallengeRequest(username=req.username, operation="login")
    chal = await run_in_threadpool(handlers.challenge_handler, challenge_req, db)
    # Step 2: continue login
    full = await run_in_threadpool(handlers.login_handler_continue, req, db, chal["nonce"])
    logger.debug(f"Login response: {full}")
    return full

@app.post("/authenticate")
async def authenticate(req: AuthenticateRequest, db: models.UserDB = Depends(get_db)):
    logger.debug(f"AuthenticateRequest body: {req.model_dump_json()}")
    resp = await run_in_threadpool(handlers.authenticate_handler, req, db)
    logger.debug(f"Authenticate response: {resp}")
    return resp

@app.post("/change_username")
async def change_username(req: ChangeUsernameRequest, db: models.UserDB = Depends(get_db)):
    logger.debug(f"ChangeUsernameRequest body: {req.model_dump_json()}")
    resp = await run_in_threadpool(handlers.change_username_handler, req, db)
    logger.debug(f"ChangeUsername response: {resp}")
    return resp

@app.post("/change_password")
async def change_password(req: ChangePasswordRequest, db: models.UserDB = Depends(get_db)):
    logger.debug(f"ChangePasswordRequest body: {req.model_dump_json()}")
    resp = await run_in_threadpool(handlers.change_password_handler, req, db)
    logger.debug(f"ChangePassword response: {resp}")
    return resp

@app.post("/upload_file")
async def upload_file(req: UploadRequest, db: models.UserDB = Depends(get_db)):
    logger.debug(f"UploadRequest body: {req.model_dump_json(exclude={'encrypted_file'})}")
    resp = await run_in_threadpool(handlers.upload_file_handler, req, db)
    logger.debug(f"UploadFile response: {resp}")
    return resp

@app.post("/retrieve_file_dek")
async def retrieve_file_dek(req: RetrieveFileDEKRequest, db: models.UserDB = Depends(get_db)):
    logger.debug(f"RetrieveFileDEKRequest body: {req.model_dump_json()}")
    resp = await run_in_threadpool(handlers.retrieve_file_dek_handler, req, db)
    logger.debug(f"RetrieveFileDEK response: {resp}")
    return resp

@app.post("/list_files")
async def list_files(req: ListFilesRequest, db: models.UserDB = Depends(get_db)):
    logger.debug(f"ListFilesRequest body: {req.model_dump_json()}")
    resp = await run_in_threadpool(handlers.list_files_handler, req, db)
    logger.debug(f"ListFiles response: {resp}")
    return resp

@app.post("/download_file")
async def download_file(req: DownloadFileRequest, db: models.UserDB = Depends(get_db)):
    logger.debug(f"DownloadFileRequest body: {req.model_dump_json()}")
    resp = await run_in_threadpool(handlers.download_file_handler, req, db)
    safe_resp = resp.copy()
    safe_resp.pop("encrypted_file", None)
    logger.debug(f"DownloadFile response: {safe_resp}")
    return resp

@app.post("/delete_file")
async def delete_file(req: DeleteFileRequest, db: models.UserDB = Depends(get_db)):
    logger.debug(f"DeleteFileRequest body: {req.model_dump_json()}")
    resp = await run_in_threadpool(handlers.delete_file_handler, req, db)
    logger.debug(f"DeleteFile response: {resp}")
    return resp

@app.post("/get_pre_key_bundle")
async def get_prekey_bundle(req: GetPreKeyBundleRequest, db: models.UserDB = Depends(get_db)):
    logger.debug(f"GetPreKeyBundleRequest body: {req.model_dump_json()}")
    resp = await run_in_threadpool(handlers.get_prekey_bundle_handler, req, db)
    logger.debug(f"PreKeyBundle response: {resp}")
    return resp

@app.post("/add_pre_key_bundle")
async def add_prekey_bundle(req: AddPreKeyBundleRequest, db: models.UserDB = Depends(get_db)):
    logger.debug(f"AddPreKeyBundleRequest body: {req.model_dump_json()}")
    resp = await run_in_threadpool(handlers.add_prekey_bundle_handler, req, db)
    logger.debug(f"AddPreKeyBundle response: {resp}")
    return resp


@app.post("/opk")
async def opk(req: GetOPKRequest, db: models.UserDB = Depends(get_db)):
    logger.debug(f"GetOPKRequest body: {req.model_dump_json()}")
    resp = await run_in_threadpool(handlers.get_opk_handler, req, db)
    logger.debug(f"OPK response: {resp}")
    return resp

@app.post("/add_opks")
async def add_opks(req: AddOPKsRequest, db: models.UserDB = Depends(get_db)):
    logger.debug(f"AddOPKsRequest body: {req.model_dump_json()}")
    resp = await run_in_threadpool(handlers.add_opks_handler, req, db)
    logger.debug(f"AddOPKs response: {resp}")
    return resp

@app.post("/share_file")
async def share_file(req: ShareFileRequest, db: models.UserDB = Depends(get_db)):
    logger.debug(f"ShareFileRequest body: {req.model_dump_json()}")
    resp = await run_in_threadpool(handlers.share_file_handler, req, db)
    logger.debug(f"ShareFile response: {resp}")
    return resp

@app.post("/remove_shared_file")
async def remove_shared_file(req: RemoveSharedFileRequest, db: models.UserDB = Depends(get_db)):
    logger.debug(f"RemoveSharedFileRequest body: {req.model_dump_json()}")
    resp = await run_in_threadpool(handlers.remove_shared_file_handler, req, db)
    logger.debug(f"RemoveSharedFile response: {resp}")
    return resp

@app.post("/list_shared_files")
async def list_shared_files(req: ListSharedFilesRequest, db: models.UserDB = Depends(get_db)):
    logger.debug(f"ListSharedFilesRequest body: {req.model_dump_json()}")
    resp = await run_in_threadpool(handlers.list_shared_files_handler, req, db)
    logger.debug(f"ListSharedFiles response: {resp}")
    return resp

@app.post("/download_shared_file")
async def download_shared_file(req: DownloadSharedFileRequest, db: models.UserDB = Depends(get_db)):
    logger.debug(f"DownloadSharedFileRequest body: {req.model_dump_json()}")
    resp = await run_in_threadpool(handlers.download_shared_file_handler, req, db)
    logger.debug(f"DownloadSharedFile response: {resp}")
    return resp

@app.post("/backup_tofu")
async def backup_tofu(req: BackupTOFURequest, db: models.UserDB = Depends(get_db)):
    logger.debug(f"BackupTOFURequest body: {req.model_dump_json()}")
    resp = await run_in_threadpool(handlers.backup_tofu_keys_handler, req, db)
    logger.debug(f"BackupTOFU response: {resp}")
    return resp

@app.post("/get_backup_tofu")
async def get_backup_tofu(req: GetBackupTOFURequest, db: models.UserDB = Depends(get_db)):
    logger.debug(f"GetBackupTOFURequest body: {req.model_dump_json()}")
    resp = await run_in_threadpool(handlers.get_backup_tofu_keys_handler, req, db)
    logger.debug(f"GetBackupTOFU response: {resp}")
    return resp

@app.post("/list_users")
async def list_users(req: ListUsersRequest, db: models.UserDB = Depends(get_db)):
    logger.debug(f"ListUsersRequest body: {req.model_dump_json()}")
    resp = await run_in_threadpool(handlers.list_users_handler, req, db)
    logger.debug(f"ListUsers response: {resp}")
    return resp

# New: list the files I have shared *to* a given user
@app.post("/list_shared_to")
async def list_shared_to(req: ListSharedToRequest, db: models.UserDB = Depends(get_db)):
    logger.debug(f"ListSharedToRequest body: {req.model_dump_json()}")
    resp = await run_in_threadpool(handlers.list_shared_to_handler, req, db)
    logger.debug(f"ListSharedTo response: {resp}")
    return resp

# New: list the files shared *to me* *from* a given user
@app.post("/list_shared_from")
async def list_shared_from(req: ListSharedFromRequest, db: models.UserDB = Depends(get_db)):
    logger.debug(f"ListSharedFromRequest body: {req.model_dump_json()}")
    resp = await run_in_threadpool(handlers.list_shared_from_handler, req, db)
    logger.debug(f"ListSharedFrom response: {resp}")
    return resp

<<<<<<< HEAD
=======
# TODO: Implement download_shared_file endpoint
# @app.post("/download_shared_file")

@app.post("/list_matching_users")
async def list_matching_users(req: ListMatchingUsersRequest, db: models.UserDB = Depends(get_db)):
    logger.debug(f"ListMatchingUsersRequest body: {req.model_dump_json()}")
    resp = await run_in_threadpool(handlers.list_matching_users_handler, req, db)
    logger.debug(f"ListMatchingUsers response: {resp}")
    return resp

>>>>>>> 5fd9da7f
# ─── Run with TLS ───────────────────────────────────────────────────────────────
if __name__ == "__main__":
    host     = os.environ.get('FS_HOST', '0.0.0.0')
    port     = int(os.environ.get('FS_HTTPS_PORT', '3220'))
    certfile = os.environ.get('SSL_CERTFILE', 'cert.pem')
    keyfile  = os.environ.get('SSL_KEYFILE', 'key.pem')

    if not (os.path.exists(certfile) and os.path.exists(keyfile)):
        logger.error(f"Missing cert or key: '{certfile}' / '{keyfile}'")
        raise SystemExit("TLS cert/key not found; please generate them via OpenSSL")

    logger.info(f"Starting HTTPS server on {host}:{port}")
    uvicorn.run(
        app,
        host=host,
        port=port,
        ssl_certfile=certfile,
        ssl_keyfile=keyfile,
        log_config=None,
    )
<|MERGE_RESOLUTION|>--- conflicted
+++ resolved
@@ -296,10 +296,6 @@
     logger.debug(f"ListSharedFrom response: {resp}")
     return resp
 
-<<<<<<< HEAD
-=======
-# TODO: Implement download_shared_file endpoint
-# @app.post("/download_shared_file")
 
 @app.post("/list_matching_users")
 async def list_matching_users(req: ListMatchingUsersRequest, db: models.UserDB = Depends(get_db)):
@@ -308,7 +304,6 @@
     logger.debug(f"ListMatchingUsers response: {resp}")
     return resp
 
->>>>>>> 5fd9da7f
 # ─── Run with TLS ───────────────────────────────────────────────────────────────
 if __name__ == "__main__":
     host     = os.environ.get('FS_HOST', '0.0.0.0')
