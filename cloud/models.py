--- conflicted
+++ resolved
@@ -779,13 +779,12 @@
         columns = [col[0] for col in self.cursor.description]
         return dict(zip(columns, row))
 
-<<<<<<< HEAD
     def get_file_nonce(self, file_id: int) -> bytes:
         with self.conn.cursor() as cur:
             cur.execute("SELECT file_nonce FROM files WHERE id = %s", (file_id,))
             result = cur.fetchone()
             return result[0] if result else None
-=======
+
     def get_matching_users(self, search_query: str) -> list:
         """Get all users whose usernames match the given search query."""
         self.ensure_connection()
@@ -809,5 +808,4 @@
         
         self.cursor.execute(sql, (search_pattern,))
         return self.cursor.fetchall()
->>>>>>> 5fd9da7f
-
+
