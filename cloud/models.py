--- conflicted
+++ resolved
@@ -4,12 +4,9 @@
 import pymysql as connector
 import logging
 import datetime
-<<<<<<< HEAD
 import threading
 from dbutils.pooled_db import PooledDB
-=======
 from typing import List, Tuple
->>>>>>> 1e072a93
 
 # Database connection parameters (will use env variables)
 DB_USER     = os.environ.get('DB_USER',     'nrmc')
@@ -507,9 +504,7 @@
         return max_id if max_id is not None else -1
 
     def add_opks(self, user_id, pre_keys):
-<<<<<<< HEAD
-        conn, cursor = self._get_connection()
-=======
+        conn, cursor = self._get_connection()
         """Add one-time pre-keys for a user.
         Args:
             user_id: The user's ID
@@ -527,21 +522,15 @@
             if not isinstance(pre_key, bytes):
                 raise ValueError("pre_key must be bytes")
 
->>>>>>> 1e072a93
         sql = """
             INSERT INTO opks
                 (user_id, opk_id, pre_key)
             VALUES (%s, %s, %s)
         """
-<<<<<<< HEAD
-        for pre_key in pre_keys:
-            cursor.execute(sql, (user_id, pre_key))
-        conn.commit()
-=======
+        
         for opk_id, pre_key in pre_keys:
-            self.cursor.execute(sql, (user_id, opk_id, pre_key))
-        self.conn.commit()
->>>>>>> 1e072a93
+            cursor.execute(sql, (user_id, opk_id, pre_key))
+        conn.commit()
 
     def get_unused_opk(self, user_id):
         conn, cursor = self._get_connection()
@@ -552,19 +541,15 @@
             ORDER BY created_at ASC
             LIMIT 1
         """
-<<<<<<< HEAD
+        
         cursor.execute(sql, (user_id,))
-        return cursor.fetchone()
-=======
-        self.cursor.execute(sql, (user_id,))
-        row = self.cursor.fetchone()
+        row = cursor.fetchone()
         if not row:
             return None
         if isinstance(row, dict):
             return row
         columns = [col[0] for col in self.cursor.description]
         return dict(zip(columns, row))
->>>>>>> 1e072a93
 
     def mark_opk_consumed(self, opk_id):
         conn, cursor = self._get_connection()
@@ -576,49 +561,19 @@
         cursor.execute(sql, (opk_id,))
         conn.commit()
 
-<<<<<<< HEAD
-    def share_file(self, file_id, recipient_id, EK_pub, IK_pub, encrypted_file_key, OPK_id):
-        conn, cursor = self._get_connection()
-        sql = """
-            INSERT INTO shared_files
-                (file_id, recipient_id, EK_pub, IK_pub, encrypted_file_key, OPK_id)
-            VALUES (%s, %s, %s, %s, %s, %s)
-        """
-        cursor.execute(sql, (file_id, recipient_id, EK_pub, IK_pub, encrypted_file_key, OPK_id))
-        conn.commit()
-
-    def get_shared_files(self, recipient_id):
-        conn, cursor = self._get_connection()
-        sql = """
-            SELECT 
-                sf.share_id,
-                sf.file_id,
-                sf.EK_pub,
-                sf.IK_pub,
-                sf.encrypted_file_key,
-                sf.OPK_id,
-                sf.shared_at,
-                f.filename
-            FROM shared_files sf
-            JOIN files f ON sf.file_id = f.id
-            WHERE sf.recipient_id = %s
-            ORDER BY sf.shared_at DESC
-        """
-        cursor.execute(sql, (recipient_id,))
-        return cursor.fetchall()
-=======
     def share_file(self, file_id: int, recipient_id: int, encrypted_file_key: bytes,
                           file_key_nonce: bytes, EK_pub: bytes, IK_pub: bytes, 
                           SPK_pub: bytes, SPK_signature: bytes, OPK_id: int):
-        with self.conn.cursor() as cur:
-            cur.execute("""
-                INSERT INTO shared_files (
-                    file_id, recipient_id, encrypted_file_key, file_key_nonce,
-                    EK_pub, IK_pub, SPK_pub, SPK_signature, OPK_id
-                ) VALUES (%s, %s, %s, %s, %s, %s, %s, %s, %s)
-            """, (file_id, recipient_id, encrypted_file_key, file_key_nonce,
-                  EK_pub, IK_pub, SPK_pub, SPK_signature, OPK_id))
-        self.conn.commit()
+        conn, cursor = self._get_connection()
+        sql = """
+            INSERT INTO shared_files
+                (file_id, recipient_id, encrypted_file_key, file_key_nonce,
+                    EK_pub, IK_pub, SPK_pub, SPK_signature, OPK_id)
+            VALUES (%s, %s, %s, %s, %s, %s)
+        """
+        cursor.execute(sql, (file_id, recipient_id, encrypted_file_key, file_key_nonce,
+                  EK_pub, IK_pub, SPK_pub, SPK_signature, OPK_id)))
+        conn.commit()
 
     def get_shared_files(self, username: str) -> List[Tuple]:
         """Get all files shared with the given user."""
@@ -626,8 +581,9 @@
         user_id = self._get_user_id(username)
         if user_id is None:
             return []
-        
-        query = """
+          
+        conn, cursor = self._get_connection()
+        sql = """
             SELECT s.share_id, f.id, f.filename, um.username as shared_by, f.created_at
             FROM shared_files s
             JOIN files f ON s.file_id = f.id
@@ -635,13 +591,8 @@
             WHERE s.recipient_id = %s
             ORDER BY f.created_at DESC
         """
-        cursor = self.conn.cursor()
-        try:
-            cursor.execute(query, (user_id,))
-            return cursor.fetchall()
-        finally:
-            cursor.close()
->>>>>>> 1e072a93
+        cursor.execute(sql, (recipient_id,))
+        return cursor.fetchall()
 
     def get_shared_file_details(self, share_id):
         conn, cursor = self._get_connection()
@@ -687,14 +638,11 @@
             encrypted_data,
             backup_nonce
         ))
-<<<<<<< HEAD
-        conn.commit()
-=======
-        self.conn.commit()
         
+        conn.commit()
+
         # Clean up old backups, keeping only the most recent one
         self.cleanup_old_tofu_backups(user_id, 1)
->>>>>>> 1e072a93
 
     def get_tofu_backup(self, user_id: int):
         conn, cursor = self._get_connection()
@@ -779,13 +727,8 @@
             AND f.owner_id      = %s
             ORDER BY sf.shared_at DESC
         """
-<<<<<<< HEAD
         cursor.execute(sql, (recipient_id, owner_id))
         return cursor.fetchall()
-=======
-        self.cursor.execute(sql, (recipient_id, owner_id))
-
-        return self.cursor.fetchall()
 
     def cleanup_old_tofu_backups(self, user_id: int, keep_last_n: int = 1):
         self.ensure_connection()
@@ -972,5 +915,4 @@
                 AND owner_id = %s
         """
         self.cursor.execute(sql, (file_id, user_id))
-        self.conn.commit()
->>>>>>> 1e072a93
+        self.conn.commit()