# cloud/models.py
#!/usr/bin/env python3
import os
import pymysql as connector
import logging
import datetime

# Database connection parameters (will use env variables)
DB_USER     = os.environ.get('DB_USER',     'nrmc')
DB_PASSWORD = os.environ.get('DB_PASSWORD', 'nrmc')
DB_HOST     = os.environ.get('DB_HOST',     '127.0.0.1')
DB_PORT     = int(os.environ.get('DB_PORT', '3306'))
DB_NAME     = os.environ.get('DB_NAME',     'nrmc')

def init_db():
    """
    Ensure the users, username_map, pending_challenges, and files tables
    all exist. Any that are already there will be left intact.
    """
    conn = connector.connect(
        user     = DB_USER,
        password = DB_PASSWORD,
        host     = DB_HOST,
        port     = DB_PORT,
        database = DB_NAME
    )
    cursor = conn.cursor()

    # 1) users
    cursor.execute("""
    CREATE TABLE IF NOT EXISTS users (
        id                  BIGINT AUTO_INCREMENT PRIMARY KEY,
        salt                BLOB                NOT NULL,
        argon2_opslimit     INT                 NOT NULL,
        argon2_memlimit     INT                 NOT NULL,
        public_key          BLOB                NOT NULL,
        encrypted_privkey   BLOB                NOT NULL,
        privkey_nonce       BLOB                NOT NULL,
        encrypted_kek       BLOB                NOT NULL,
        kek_nonce           BLOB                NOT NULL
    ) ENGINE=InnoDB DEFAULT CHARSET=utf8mb4;
    """)

    # 2) username_map
    cursor.execute("""
    CREATE TABLE IF NOT EXISTS username_map (
        username            VARCHAR(255)        PRIMARY KEY,
        user_id             BIGINT              NOT NULL,
        CONSTRAINT fk_um_user
          FOREIGN KEY (user_id)
          REFERENCES users(id)
          ON DELETE CASCADE
          ON UPDATE CASCADE
    ) ENGINE=InnoDB DEFAULT CHARSET=utf8mb4;
    """)

    # 3) pending_challenges
    cursor.execute("""
    CREATE TABLE IF NOT EXISTS pending_challenges (
        user_id             BIGINT              NOT NULL,
        operation           VARCHAR(64)         NOT NULL,
        challenge           VARBINARY(32)       NOT NULL,
        created_at          DATETIME            NOT NULL,
        PRIMARY KEY (user_id, operation),
        CONSTRAINT fk_pc_user
          FOREIGN KEY (user_id)
          REFERENCES users(id)
          ON DELETE CASCADE
          ON UPDATE CASCADE
    ) ENGINE=InnoDB DEFAULT CHARSET=utf8mb4;
    """)

    # 4) files
    cursor.execute("""
    CREATE TABLE IF NOT EXISTS files (
        id                  BIGINT AUTO_INCREMENT PRIMARY KEY,
        owner_id            BIGINT              NOT NULL,
        filename            VARCHAR(255)        NOT NULL,
        encrypted_file      LONGBLOB            NOT NULL,
        file_nonce          BLOB                NOT NULL,
        encrypted_dek       BLOB                NOT NULL,
        dek_nonce           BLOB                NOT NULL,
        created_at          DATETIME            NOT NULL DEFAULT CURRENT_TIMESTAMP,
        CONSTRAINT fk_file_owner
          FOREIGN KEY (owner_id)
          REFERENCES users(id)
          ON DELETE CASCADE
          ON UPDATE CASCADE
    ) ENGINE=InnoDB DEFAULT CHARSET=utf8mb4;
    """)

    # 5) pre_key_bundle
    cursor.execute("""
    CREATE TABLE IF NOT EXISTS pre_key_bundle (
        id                  BIGINT AUTO_INCREMENT PRIMARY KEY,
        user_id             BIGINT              NOT NULL,
        IK_pub              BLOB                NOT NULL,
        SPK_pub             BLOB                NOT NULL,
        SPK_signature       BLOB                NOT NULL,
        created_at          DATETIME            NOT NULL DEFAULT CURRENT_TIMESTAMP,
        CONSTRAINT fk_pre_key_user
        FOREIGN KEY (user_id)
        REFERENCES users(id)
        ON DELETE CASCADE
        ON UPDATE CASCADE
    ) ENGINE=InnoDB DEFAULT CHARSET=utf8mb4;
    """)

    # 6) opks (One-Time Pre-Keys)
    cursor.execute("""
    CREATE TABLE IF NOT EXISTS opks (
        id                  BIGINT AUTO_INCREMENT PRIMARY KEY,
        user_id             BIGINT              NOT NULL,
        pre_key             BLOB                NOT NULL,
        consumed            BOOLEAN             NOT NULL DEFAULT FALSE,
        created_at          DATETIME            NOT NULL DEFAULT CURRENT_TIMESTAMP,
        CONSTRAINT fk_opks_user
        FOREIGN KEY (user_id)
        REFERENCES users(id)
        ON DELETE CASCADE
        ON UPDATE CASCADE,
        INDEX idx_user_consumed (user_id, consumed)
    ) ENGINE=InnoDB DEFAULT CHARSET=utf8mb4;
    """)

# 7) shared_files
    cursor.execute("""
    CREATE TABLE IF NOT EXISTS shared_files (
        share_id             BIGINT AUTO_INCREMENT PRIMARY KEY,
        file_id              BIGINT              NOT NULL,
        recipient_id         BIGINT              NOT NULL,
        EK_pub               BLOB                NOT NULL,
        IK_pub               BLOB                NOT NULL,
        encrypted_file_key   BLOB                NOT NULL,
        OPK_id              BIGINT              NOT NULL,
        shared_at            DATETIME            NOT NULL DEFAULT CURRENT_TIMESTAMP,
        CONSTRAINT fk_shared_file
        FOREIGN KEY (file_id)
        REFERENCES files(id)
        ON DELETE CASCADE
        ON UPDATE CASCADE,
        CONSTRAINT fk_shared_recipient
        FOREIGN KEY (recipient_id)
        REFERENCES users(id)
        ON DELETE CASCADE
        ON UPDATE CASCADE,
        INDEX idx_file_recipient (file_id, recipient_id)
    ) ENGINE=InnoDB DEFAULT CHARSET=utf8mb4;
    """)

    # 8) tofu_backups
    cursor.execute("""
    CREATE TABLE IF NOT EXISTS tofu_backups (
        id                  BIGINT AUTO_INCREMENT PRIMARY KEY,
        user_id             BIGINT              NOT NULL,
        encrypted_data      LONGBLOB            NOT NULL,  -- Encrypted backup data
        backup_nonce        BLOB                NOT NULL,  -- Nonce for encrypted_data
        created_at          DATETIME            NOT NULL DEFAULT CURRENT_TIMESTAMP,
        last_verified       DATETIME            NOT NULL DEFAULT CURRENT_TIMESTAMP,
        CONSTRAINT fk_tofu_user
          FOREIGN KEY (user_id)
          REFERENCES users(id)
          ON DELETE CASCADE
          ON UPDATE CASCADE,
        INDEX idx_user (user_id)
    ) ENGINE=InnoDB DEFAULT CHARSET=utf8mb4;
    """)
    conn.commit()
    cursor.close()
    conn.close()


class UserDB:
    """
    Wrapper around users, username_map, pending_challenges, and files tables,
    with automatic reconnect on lost connection.
    """
    def __init__(self):
        self._connect()

    def _connect(self):
        self.conn = connector.connect(
            user     = DB_USER,
            password = DB_PASSWORD,
            host     = DB_HOST,
            port     = DB_PORT,
            database = DB_NAME,
            autocommit=False
        )
        try:
            self.cursor = self.conn.cursor(dictionary=True)
        except TypeError:
            self.cursor = self.conn.cursor()

    def ensure_connection(self):
        try:
            # ping with reconnect=True will re-open if needed
            self.conn.ping(reconnect=True)
        except Exception:
            # if ping fails entirely, re-establish
            self._connect()

    def _get_user_id(self, username):
        self.ensure_connection()
        sql = "SELECT user_id FROM username_map WHERE username = %s"
        self.cursor.execute(sql, (username,))
        row = self.cursor.fetchone()
        if not row:
            return None
        return row['user_id'] if isinstance(row, dict) else row[0]

    def add_user(self, username, salt, opslimit, memlimit,
                 public_key, encrypted_privkey, privkey_nonce,
                 encrypted_kek, kek_nonce):
        self.ensure_connection()
        sql_user = """
            INSERT INTO users
                (salt, argon2_opslimit, argon2_memlimit,
                 public_key, encrypted_privkey, privkey_nonce,
                 encrypted_kek, kek_nonce)
            VALUES (%s, %s, %s, %s, %s, %s, %s, %s)
        """
        self.cursor.execute(sql_user, (
            salt,
            opslimit,
            memlimit,
            public_key,
            encrypted_privkey,
            privkey_nonce,
            encrypted_kek,
            kek_nonce
        ))
        user_id = self.cursor.lastrowid

        sql_map = "INSERT INTO username_map (username, user_id) VALUES (%s, %s)"
        self.cursor.execute(sql_map, (username, user_id))
        self.conn.commit()
        return user_id

    def get_user(self, username):
        self.ensure_connection()
        sql = """
            SELECT
              u.id                   AS user_id,
              u.salt                 AS salt,
              u.argon2_opslimit      AS argon2_opslimit,
              u.argon2_memlimit      AS argon2_memlimit,
              u.public_key           AS public_key,
              u.encrypted_privkey    AS encrypted_privkey,
              u.privkey_nonce        AS privkey_nonce,
              u.encrypted_kek        AS encrypted_kek,
              u.kek_nonce            AS kek_nonce
            FROM users u
            JOIN username_map m
              ON u.id = m.user_id
            WHERE m.username = %s
            LIMIT 1
        """
        self.cursor.execute(sql, (username,))
        row = self.cursor.fetchone()
        if not row:
            return None
        if isinstance(row, dict):
            return row
        columns = [col[0] for col in self.cursor.description]
        return dict(zip(columns, row))

    def add_challenge(self, user_id, operation, challenge: bytes):
        self.ensure_connection()
        self.cursor.execute(
            "DELETE FROM pending_challenges WHERE user_id = %s AND operation = %s",
            (user_id, operation)
        )
        sql = """
            INSERT INTO pending_challenges
                (user_id, operation, challenge, created_at)
            VALUES (%s, %s, %s, UTC_TIMESTAMP())
        """
        self.cursor.execute(sql, (user_id, operation, challenge))
        self.conn.commit()

    def get_pending_challenge(self, user_id, operation, expiry_seconds=300):
        self.ensure_connection()
        sql = """
            SELECT challenge, created_at
            FROM pending_challenges
            WHERE user_id = %s
              AND operation = %s
              AND created_at >= UTC_TIMESTAMP() - INTERVAL %s SECOND
            LIMIT 1
        """
        self.cursor.execute(sql, (user_id, operation, expiry_seconds))
        row = self.cursor.fetchone()
        if not row:
            logging.debug(f"No challenge found for user_id={user_id} operation={operation}")
            return None
        
        challenge = row['challenge'] if isinstance(row, dict) else row[0]
        created_at = row['created_at'] if isinstance(row, dict) else row[1]
        logging.debug(f"Found challenge for user_id={user_id} operation={operation}")
        logging.debug(f"Challenge created at: {created_at}")
        logging.debug(f"Current time: {datetime.datetime.utcnow()}")
        logging.debug(f"Challenge age: {(datetime.datetime.utcnow() - created_at).total_seconds()} seconds")
        return challenge

    def delete_challenge(self, user_id):
        self.ensure_connection()
        self.cursor.execute(
            "DELETE FROM pending_challenges WHERE user_id = %s",
            (user_id,)
        )
        self.conn.commit()

    def update_username(self, old_username, new_username):
        self.ensure_connection()
        sql = """
            UPDATE username_map
            SET username = %s
            WHERE username = %s
        """
        self.cursor.execute(sql, (new_username, old_username))
        self.conn.commit()

    def update_password(self, username, salt, opslimit, memlimit,
                        encrypted_privkey, privkey_nonce,
                        encrypted_kek, kek_nonce):
        self.ensure_connection()
        user_id = self._get_user_id(username)
        if user_id is None:
            raise ValueError(f"Unknown user '{username}'")
        sql = """
            UPDATE users
            SET salt               = %s,
                argon2_opslimit    = %s,
                argon2_memlimit    = %s,
                encrypted_privkey  = %s,
                privkey_nonce      = %s,
                encrypted_kek      = %s,
                kek_nonce          = %s
            WHERE id = %s
        """
        self.cursor.execute(sql, (
            salt,
            opslimit,
            memlimit,
            encrypted_privkey,
            privkey_nonce,
            encrypted_kek,
            kek_nonce,
            user_id
        ))
        self.conn.commit()

    def add_file(self, username, filename, encrypted_file, file_nonce,
                 encrypted_dek, dek_nonce):
        self.ensure_connection()
        user_id = self._get_user_id(username)
        if user_id is None:
            raise ValueError(f"Unknown user '{username}'")
        sql = """
            INSERT INTO files
                (owner_id, filename, encrypted_file, file_nonce,
                 encrypted_dek, dek_nonce)
            VALUES (%s, %s, %s, %s, %s, %s)
        """
        self.cursor.execute(sql, (
            user_id,
            filename,
            encrypted_file,
            file_nonce,
            encrypted_dek,
            dek_nonce
        ))
        self.conn.commit()

    def list_files(self, username):
        self.ensure_connection()
        user_id = self._get_user_id(username)
        if user_id is None:
            raise ValueError(f"Unknown user '{username}'")
        sql = """
            SELECT filename
            FROM files
            WHERE owner_id = %s
            ORDER BY created_at
        """
        self.cursor.execute(sql, (user_id,))
        rows = self.cursor.fetchall()
        if not rows:
            return []
        if isinstance(rows[0], dict):
            return [row['filename'] for row in rows]
        else:
            return [row[0] for row in rows]

    def get_file(self, username, filename):
        self.ensure_connection()
        user_id = self._get_user_id(username)
        if user_id is None:
            raise ValueError(f"Unknown user '{username}'")
        sql = """
            SELECT encrypted_file, file_nonce, encrypted_dek, dek_nonce
            FROM files
            WHERE owner_id = %s
              AND filename = %s
            LIMIT 1
        """
        self.cursor.execute(sql, (user_id, filename))
        row = self.cursor.fetchone()
        if not row:
            return None
        if isinstance(row, dict):
            return row
        columns = [col[0] for col in self.cursor.description]
        return dict(zip(columns, row))

    def delete_file(self, username, filename):
        self.ensure_connection()
        user_id = self._get_user_id(username)
        if user_id is None:
            raise ValueError(f"Unknown user '{username}'")
        sql = """
            DELETE FROM files
             WHERE owner_id = %s
               AND filename   = %s
            ORDER BY created_at DESC
            LIMIT 1
        """
        self.cursor.execute(sql, (user_id, filename))
        self.conn.commit()

    def add_pre_key_bundle(self, user_id, IK_pub, SPK_pub, SPK_signature):
        self.ensure_connection()
        sql = """
            INSERT INTO pre_key_bundle
                (user_id, IK_pub, SPK_pub, SPK_signature)
            VALUES (%s, %s, %s, %s)
        """
        self.cursor.execute(sql, (user_id, IK_pub, SPK_pub, SPK_signature))
        self.conn.commit()

    def get_pre_key_bundle(self, user_id):
        self.ensure_connection()
        sql = """
            SELECT IK_pub, SPK_pub, SPK_signature
            FROM pre_key_bundle
            WHERE user_id = %s
            ORDER BY created_at DESC
            LIMIT 1
        """
        self.cursor.execute(sql, (user_id,))
        return self.cursor.fetchone()

    def add_opks(self, user_id, pre_keys):
        self.ensure_connection()
        sql = """
            INSERT INTO opks
                (user_id, pre_key)
            VALUES (%s, %s)
        """
        for pre_key in pre_keys:
            self.cursor.execute(sql, (user_id, pre_key))
        self.conn.commit()

    def get_unused_opk(self, user_id):
        self.ensure_connection()
        sql = """
            SELECT id, pre_key
            FROM opks
            WHERE user_id = %s AND consumed = FALSE
            ORDER BY created_at ASC
            LIMIT 1
        """
        self.cursor.execute(sql, (user_id,))
        return self.cursor.fetchone()

    def mark_opk_consumed(self, opk_id):
        self.ensure_connection()
        sql = """
            UPDATE opks
            SET consumed = TRUE
            WHERE id = %s
        """
        self.cursor.execute(sql, (opk_id,))
        self.conn.commit()

    def share_file(self, file_id, recipient_id, EK_pub, IK_pub, encrypted_file_key, OPK_id):
        self.ensure_connection()
        sql = """
            INSERT INTO shared_files
                (file_id, recipient_id, EK_pub, IK_pub, encrypted_file_key, OPK_id)
            VALUES (%s, %s, %s, %s, %s, %s)
        """
        self.cursor.execute(sql, (file_id, recipient_id, EK_pub, IK_pub, encrypted_file_key, OPK_id))
        self.conn.commit()

    def get_shared_files(self, recipient_id):
        self.ensure_connection()
        sql = """
            SELECT 
                sf.share_id,
                sf.file_id,
                sf.EK_pub,
                sf.IK_pub,
                sf.encrypted_file_key,
                sf.OPK_id,
                sf.shared_at,
                f.filename
            FROM shared_files sf
            JOIN files f ON sf.file_id = f.id
            WHERE sf.recipient_id = %s
            ORDER BY sf.shared_at DESC
        """
        self.cursor.execute(sql, (recipient_id,))
        return self.cursor.fetchall()

    def get_shared_file_details(self, share_id):
        self.ensure_connection()
        sql = """
            SELECT 
                sf.share_id,
                sf.file_id,
                sf.recipient_id,
                sf.EK_pub,
                sf.IK_pub,
                sf.encrypted_file_key,
                sf.OPK_id,
                sf.shared_at,
                f.filename
            FROM shared_files sf
            JOIN files f ON sf.file_id = f.id
            WHERE sf.share_id = %s
            LIMIT 1
        """
        self.cursor.execute(sql, (share_id,))
        return self.cursor.fetchone()

    def remove_shared_file(self, share_id):
        self.ensure_connection()
        sql = """
            DELETE FROM shared_files
            WHERE share_id = %s
        """
        self.cursor.execute(sql, (share_id,))
        self.conn.commit()

    def add_tofu_backup(self, user_id: int, encrypted_data: bytes, backup_nonce: bytes):
        self.ensure_connection()
        sql = """
            INSERT INTO tofu_backups
                (user_id, encrypted_data, backup_nonce)
            VALUES (%s, %s, %s)
        """
        self.cursor.execute(sql, (
            user_id,
            encrypted_data,
            backup_nonce
        ))
        self.conn.commit()
        
        # Clean up old backups, keeping only the most recent one
        self.cleanup_old_tofu_backups(user_id, 1)

    def get_tofu_backup(self, user_id: int):
        self.ensure_connection()
        sql = """
            SELECT encrypted_data, backup_nonce, created_at, last_verified
            FROM tofu_backups
            WHERE user_id = %s
            ORDER BY created_at DESC
            LIMIT 1
        """
        self.cursor.execute(sql, (user_id,))
        row = self.cursor.fetchone()
        if not row:
            return None
        
        # Convert tuple to dictionary
        if isinstance(row, dict):
            return row
        else:
            return {
                "encrypted_data": row[0],
                "backup_nonce": row[1],
                "created_at": row[2],
                "last_verified": row[3]
            }

    def get_all_users(self) -> list:
        """Get all users in the system."""
        self.ensure_connection()
        sql = """
            SELECT u.id, m.username
            FROM users u
            JOIN username_map m ON u.id = m.user_id
            ORDER BY u.id
        """
        self.cursor.execute(sql)
        return self.cursor.fetchall()
<<<<<<< HEAD

    def cleanup_old_tofu_backups(self, user_id: int, keep_last_n: int = 1):
        self.ensure_connection()
        sql = """
            DELETE FROM tofu_backups 
            WHERE user_id = %s 
            AND id NOT IN (
                SELECT id FROM (
                    SELECT id 
                    FROM tofu_backups 
                    WHERE user_id = %s 
                    ORDER BY created_at DESC 
                    LIMIT %s
                ) as latest
            )
        """
        self.cursor.execute(sql, (user_id, user_id, keep_last_n))
        self.conn.commit()
=======
    
    def get_file_id(self, username: str, filename: str) -> int:
         """Lookup the internal file ID for a given owner+filename."""
         self.ensure_connection()
         user_id = self._get_user_id(username)
         if user_id is None:
             raise ValueError(f"Unknown user '{username}'")
         sql = """
             SELECT id
             FROM files
             WHERE owner_id = %s
               AND filename = %s
             LIMIT 1
         """
         self.cursor.execute(sql, (user_id, filename))
         row = self.cursor.fetchone()
         if not row:
             return None
         return row['id'] if isinstance(row, dict) else row[0]

    def get_shared_files_to(self, owner_id: int, recipient_id: int):
        """Files *I* (owner_id) have shared *to* recipient_id."""
        self.ensure_connection()
        sql = """
            SELECT sf.share_id, sf.file_id, f.filename,
                sf.EK_pub, sf.IK_pub, sf.encrypted_file_key, sf.shared_at
            FROM shared_files sf
            JOIN files f ON sf.file_id = f.id
            WHERE f.owner_id    = %s
            AND sf.recipient_id = %s
            ORDER BY sf.shared_at DESC
        """
        self.cursor.execute(sql, (owner_id, recipient_id))
        return self.cursor.fetchall()

    def get_shared_files_from(self, recipient_id: int, owner_id: int):
        """Files that owner_id has shared *to* me (recipient_id)."""
        self.ensure_connection()
        sql = """
            SELECT sf.share_id, sf.file_id, f.filename,
                sf.EK_pub, sf.IK_pub, sf.encrypted_file_key, sf.shared_at
            FROM shared_files sf
            JOIN files f ON sf.file_id = f.id
            WHERE sf.recipient_id = %s
            AND f.owner_id      = %s
            ORDER BY sf.shared_at DESC
        """
        self.cursor.execute(sql, (recipient_id, owner_id))
        return self.cursor.fetchall()
>>>>>>> 603b8535
<|MERGE_RESOLUTION|>--- conflicted
+++ resolved
@@ -597,26 +597,6 @@
         """
         self.cursor.execute(sql)
         return self.cursor.fetchall()
-<<<<<<< HEAD
-
-    def cleanup_old_tofu_backups(self, user_id: int, keep_last_n: int = 1):
-        self.ensure_connection()
-        sql = """
-            DELETE FROM tofu_backups 
-            WHERE user_id = %s 
-            AND id NOT IN (
-                SELECT id FROM (
-                    SELECT id 
-                    FROM tofu_backups 
-                    WHERE user_id = %s 
-                    ORDER BY created_at DESC 
-                    LIMIT %s
-                ) as latest
-            )
-        """
-        self.cursor.execute(sql, (user_id, user_id, keep_last_n))
-        self.conn.commit()
-=======
     
     def get_file_id(self, username: str, filename: str) -> int:
          """Lookup the internal file ID for a given owner+filename."""
@@ -666,4 +646,21 @@
         """
         self.cursor.execute(sql, (recipient_id, owner_id))
         return self.cursor.fetchall()
->>>>>>> 603b8535
+
+    def cleanup_old_tofu_backups(self, user_id: int, keep_last_n: int = 1):
+        self.ensure_connection()
+        sql = """
+            DELETE FROM tofu_backups 
+            WHERE user_id = %s 
+            AND id NOT IN (
+                SELECT id FROM (
+                    SELECT id 
+                    FROM tofu_backups 
+                    WHERE user_id = %s 
+                    ORDER BY created_at DESC 
+                    LIMIT %s
+                ) as latest
+            )
+        """
+        self.cursor.execute(sql, (user_id, user_id, keep_last_n))
+        self.conn.commit()
