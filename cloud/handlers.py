--- conflicted
+++ resolved
@@ -900,13 +900,9 @@
         "file_key_nonce": base64.b64encode(shared_file["file_key_nonce"]).decode(),  # Nonce for decrypting the file key
         "EK_pub": base64.b64encode(shared_file["EK_pub"]).decode(),
         "IK_pub": base64.b64encode(shared_file["IK_pub"]).decode(),
-<<<<<<< HEAD
         "SPK_pub": base64.b64encode(shared_file["SPK_pub"]).decode(),
         "SPK_signature": base64.b64encode(shared_file["SPK_signature"]).decode(),
         "opk_id": shared_file["OPK_id"]
-    }
-=======
-        "OPK_id": shared_file["OPK_id"]
     }
 
 def list_matching_users_handler(req: ListMatchingUsersRequest, db: models.UserDB) -> ListUsersResponse:
@@ -953,5 +949,4 @@
     except InvalidSignature:
         logging.warning(f"Bad signature for list_matching_users of user_id={user_id}")
         db.delete_challenge(user_id)
-        raise HTTPException(status_code=401, detail="Bad signature")
->>>>>>> 5fd9da7f
+        raise HTTPException(status_code=401, detail="Bad signature")