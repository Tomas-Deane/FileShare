--- conflicted
+++ resolved
@@ -28,16 +28,11 @@
     ListSharedToRequest,
     ListSharedFromRequest,
     SharedFileResponse,
-<<<<<<< HEAD
-    OPKResponse,
-    GetOPKRequest
-=======
     OPKResponse, 
     GetOPKRequest,
     RetrieveFileDEKRequest,
     DownloadSharedFileRequest,
     ListMatchingUsersRequest,
->>>>>>> b2fa2fb7
 )
 from cryptography.hazmat.primitives.asymmetric.ed25519 import Ed25519PublicKey
 from cryptography.exceptions import InvalidSignature
@@ -131,8 +126,7 @@
     # Create list of tuples with sequential opk_ids (0 to len-1)
     opks_with_ids = [(i, opk) for i, opk in enumerate(opk_bytes)]
     db.add_opks(user_id, opks_with_ids)
-<<<<<<< HEAD
-
+    
     # 5) store the very first TOFU backup (if provided)
     #    We expect the client to have encrypted their “newly‐generated identity+prekeys”
     #    under the session‐Kek, and sent us base64 ciphertext + base64 nonce.
@@ -147,8 +141,6 @@
             logging.error(f"Failed to store initial TOFU backup for user_id={user_id}: {e}")
             # We allow signup to succeed, but log the failure.
             # Alternatively, you could reject signup by raising HTTPException here.
-=======
->>>>>>> b2fa2fb7
 
     logging.info(f"Signup successful (and X3DH keys + initial TOFU backup stored) for '{req.username}'")
     return {"status": "ok"}
