import React, { useState } from 'react';
import {
  Box, Container, Typography, Button, Paper, Grid, List, ListItem, ListItemText,
  ListItemIcon, IconButton, Dialog, DialogTitle, DialogContent, DialogActions,
  TextField, Tabs, Tab, Tooltip, Alert, Drawer, InputAdornment, Divider
} from '@mui/material';
import {
  Upload as UploadIcon, Share as ShareIcon, Delete as DeleteIcon, Download as DownloadIcon,
  Folder as FolderIcon, Person as PersonIcon, Lock as LockIcon, LockOpen as LockOpenIcon,
  Search as SearchIcon, VerifiedUser as VerifiedUserIcon, People as PeopleIcon,
  Home as HomeIcon, Storage as StorageIcon, Security as SecurityIcon, Settings as SettingsIcon,
  Edit as EditIcon
} from '@mui/icons-material';
import { styled } from '@mui/material/styles';
import { useNavigate } from 'react-router-dom';
import { CyberButton, MatrixBackground } from '../components';
import { QRCodeSVG } from 'qrcode.react';

// Styled components for cyberpunk look
const DashboardCard = styled(Paper)(({ theme }) => ({
  background: 'rgba(0, 0, 0, 0.8)',
  backdropFilter: 'blur(10px)',
  border: '1px solid rgba(0, 255, 0, 0.2)',
  borderRadius: 8,
  padding: theme.spacing(3),
  height: '100%',
  transition: 'all 0.3s ease',
  '&:hover': {
    border: '1px solid rgba(0, 255, 0, 0.4)',
    boxShadow: '0 0 20px rgba(0, 255, 0, 0.2)',
  },
}));

const StyledTabs = styled(Tabs)({
  borderBottom: '1px solid rgba(0, 255, 0, 0.2)',
  '& .MuiTabs-indicator': {
    backgroundColor: '#00ff00',
  },
});

const StyledTab = styled(Tab)({
  color: '#00ff00',
  '&.Mui-selected': {
    color: '#00ffff',
  },
  '&:hover': {
    color: '#00ffff',
  },
});

const NavDrawer = styled(Drawer)(({ theme }) => ({
  width: 240,
  flexShrink: 0,
  '& .MuiDrawer-paper': {
    width: 240,
    background: 'rgba(0, 0, 0, 0.9)',
    borderRight: '1px solid rgba(0, 255, 0, 0.2)',
    boxSizing: 'border-box',
  },
}));

const SearchField = styled(TextField)(({ theme }) => ({
  '& .MuiOutlinedInput-root': {
    color: '#00ff00',
    '& fieldset': {
      borderColor: 'rgba(0, 255, 0, 0.3)',
    },
    '&:hover fieldset': {
      borderColor: 'rgba(0, 255, 0, 0.5)',
    },
    '&.Mui-focused fieldset': {
      borderColor: '#00ff00',
    },
  },
  '& .MuiInputLabel-root': {
    color: 'rgba(0, 255, 0, 0.7)',
  },
}));

// Mock data for demonstration
const mockFiles = [
  { id: 1, name: 'document.pdf', type: 'pdf', size: '2.5 MB', shared: false, date: new Date('2024-03-15T10:30:00') },
  { id: 2, name: 'image.jpg', type: 'image', size: '1.8 MB', shared: true, date: new Date('2024-03-14T15:45:00') },
  { id: 3, name: 'code.zip', type: 'archive', size: '5.2 MB', shared: false, date: new Date('2024-03-13T09:20:00') },
  { id: 4, name: 'presentation.pptx', type: 'ppt', size: '4.1 MB', shared: false, date: new Date('2024-03-12T14:15:00') },
  { id: 5, name: 'notes.txt', type: 'text', size: '0.8 MB', shared: false, date: new Date('2024-03-11T11:00:00') },
  { id: 6, name: 'spreadsheet.xlsx', type: 'excel', size: '3.7 MB', shared: false, date: new Date('2024-03-10T16:30:00') },
].sort((a, b) => b.date.getTime() - a.date.getTime());

const mockSharedFiles = [
  { id: 4, name: 'shared_doc.pdf', type: 'pdf', size: '3.1 MB', sharedBy: 'user1', date: new Date('2024-03-15T13:20:00') },
  { id: 5, name: 'shared_image.jpg', type: 'image', size: '2.3 MB', sharedBy: 'user2', date: new Date('2024-03-14T17:45:00') },
  { id: 6, name: 'project_plan.docx', type: 'doc', size: '1.9 MB', sharedBy: 'user3', date: new Date('2024-03-13T08:30:00') },
  { id: 7, name: 'budget.xlsx', type: 'excel', size: '2.8 MB', sharedBy: 'user4', date: new Date('2024-03-12T10:15:00') },
  { id: 8, name: 'meeting_minutes.txt', type: 'text', size: '0.6 MB', sharedBy: 'user5', date: new Date('2024-03-11T14:00:00') },
].sort((a, b) => b.date.getTime() - a.date.getTime());

const mockUsers = [
  { id: 1, email: 'user1@example.com', verified: true },
  { id: 2, email: 'user2@example.com', verified: true },
  { id: 3, email: 'user3@example.com', verified: true },
  { id: 4, email: 'user4@example.com', verified: true },
  { id: 5, email: 'user5@example.com', verified: true },
  { id: 6, email: 'user6@example.com', verified: true },
];

// Update the ProfileData interface
interface ProfileData {
  username: string;
  email: string;
  storageUsed: string;
  storageLimit: string;
  lastLogin: string;
}

// Update the mockUserProfile
const mockUserProfile: ProfileData = {
  username: 'cyberpunk_user',
  email: 'user@example.com',
  storageUsed: '2.5 GB',
  storageLimit: '10 GB',
  lastLogin: '2024-03-20 15:30',
};

const Dashboard: React.FC = () => {
  const navigate = useNavigate();
  const [activeTab, setActiveTab] = useState<'home'|'files'|'users'>('home');
  const [searchQuery, setSearchQuery] = useState('');
  const [userSearchQuery, setUserSearchQuery] = useState('');
  const [openUpload, setOpenUpload] = useState(false);
  const [openShare, setOpenShare] = useState(false);
  const [selectedFile, setSelectedFile] = useState<number | null>(null);
  const [shareEmail, setShareEmail] = useState('');
  const [openVerify, setOpenVerify] = useState(false);
  const [selectedUser, setSelectedUser] = useState<{ id: number; email: string } | null>(null);
  const [openProfileSettings, setOpenProfileSettings] = useState(false);
  const [profileData, setProfileData] = useState<ProfileData>(mockUserProfile);
  const [editMode, setEditMode] = useState(false);
  const [editedProfile, setEditedProfile] = useState<ProfileData>(mockUserProfile);
  const [verificationCode] = useState(() => {
    // Generate a random 60-digit integer
    return Array.from({ length: 60 }, () => Math.floor(Math.random() * 10)).join('');
  });

  // Filter files based on search query
  const filteredFiles = mockFiles.filter(file => 
    file.name.toLowerCase().includes(searchQuery.toLowerCase())
  );

  // Filter users based on search query
  const filteredUsers = mockUsers.filter(user =>
    user.email.toLowerCase().includes(userSearchQuery.toLowerCase())
  );

  const handleTabChange = (event: React.SyntheticEvent, newValue: string) => setActiveTab(newValue);
  const handleUpload = () => setOpenUpload(true);
  const handleShare = (fileId: number) => { setSelectedFile(fileId); setOpenShare(true); };
  const handleDelete = (fileId: number) => { /* TODO: Implement delete */ };
  const handleDownload = (fileId: number) => { /* TODO: Implement download */ };
  const handleRevoke = (fileId: number) => { /* TODO: Implement revoke */ };
  const handleVerifyClick = (user: { id: number; email: string }) => {
    setSelectedUser(user);
    setOpenVerify(true);
  };

  const handleProfileEdit = () => {
    setEditMode(true);
    setEditedProfile(profileData);
  };

  const handleProfileSave = () => {
    setProfileData(editedProfile);
    setEditMode(false);
    // TODO: Implement profile update logic
  };

  const handleProfileCancel = () => {
    setEditMode(false);
    setEditedProfile(profileData);
  };

  return (
    <>
      <MatrixBackground />
      <Box sx={{ display: 'flex' }}>
        {/* Left Navigation Drawer */}
        <NavDrawer variant="permanent">
          <Box sx={{ p: 2, display: 'flex', flexDirection: 'column', height: '100%' }}>
            <Typography
              variant="h6"
              sx={{
                color: '#00ff00',
                textShadow: '0 0 10px rgba(0, 255, 0, 0.5)',
                fontFamily: 'monospace',
                fontWeight: 'bold',
                mb: 2,
              }}
            >
              FileShare
            </Typography>
<<<<<<< HEAD
            <List>
              <ListItem
                button
                selected={activeTab === 'home'}
                onClick={() => setActiveTab('home')}
              >
                <ListItemIcon>
                  <HomeIcon sx={{ color: '#00ff00' }} />
                </ListItemIcon>
                <ListItemText primary="Home" sx={{ color: '#00ff00' }} />
              </ListItem>
              <Divider sx={{ borderColor: 'rgba(0,255,0,0.2)', my: 1 }} />

              <ListItem
                button
                selected={activeTab === 'files'}
                onClick={() => setActiveTab('files')}
              >
=======
            <List sx={{ flexGrow: 1 }}>
              <ListItem component="div" onClick={() => setActiveTab('files')}>
>>>>>>> 60509e8b
                <ListItemIcon>
                  <StorageIcon sx={{ color: '#00ff00' }} />
                </ListItemIcon>
                <ListItemText primary="Files" sx={{ color: '#00ff00' }} />
              </ListItem>
<<<<<<< HEAD

              <ListItem
                button
                selected={activeTab === 'users'}
                onClick={() => setActiveTab('users')}
              >
=======
              <ListItem component="div" onClick={() => setActiveTab('users')}>
>>>>>>> 60509e8b
                <ListItemIcon>
                  <PeopleIcon sx={{ color: '#00ff00' }} />
                </ListItemIcon>
                <ListItemText primary="Users" sx={{ color: '#00ff00' }} />
              </ListItem>
<<<<<<< HEAD

              <ListItem button onClick={() => navigate('/login')}>
=======
              <ListItem component="div" onClick={() => navigate('/login')}>
>>>>>>> 60509e8b
                <ListItemIcon>
                  <LockIcon sx={{ color: '#00ff00' }} />
                </ListItemIcon>
                <ListItemText primary="Logout" sx={{ color: '#00ff00' }} />
              </ListItem>
            </List>
            <Divider sx={{ borderColor: 'rgba(0, 255, 0, 0.2)' }} />
            <List>
              <ListItem component="div" onClick={() => setActiveTab('profile')}>
                <ListItemIcon>
                  <PersonIcon sx={{ color: '#00ff00' }} />
                </ListItemIcon>
                <ListItemText 
                  primary="Profile" 
                  sx={{ color: '#00ff00' }}
                />
              </ListItem>
            </List>
          </Box>
        </NavDrawer>

        {/* Main Content */}
        <Box component="main" sx={{ flexGrow: 1, p: 3 }}>
          <Container maxWidth="xl">
            {/* Header with Search */}
            <Box sx={{ mb: 4 }}>
              <SearchField
                fullWidth
                placeholder="Search files..."
                value={searchQuery}
                onChange={(e) => setSearchQuery(e.target.value)}
                InputProps={{
                  startAdornment: (
                    <InputAdornment position="start">
                      <SearchIcon sx={{ color: '#00ff00' }} />
                    </InputAdornment>
                  ),
                }}
              />
            </Box>

            {/* Content Area */}
            {activeTab === 'home' ? (
              <>
                {/* Verified Users Section */}
                <DashboardCard sx={{ mb: 3 }}>
                  <Typography variant="h6" sx={{ color: '#00ffff', mb: 2 }}>
                    Verified Users
                  </Typography>
                  <Grid container spacing={2}>
                    {mockUsers
                      .filter((u) => u.verified)
                      .slice(0, 6)
                      .map((u) => (
                        <Grid item xs={4} sm={2} key={u.id}>
                          <Paper
                            sx={{
                              p: 2,
                              textAlign: 'center',
                              background: 'rgba(0,0,0,0.6)',
                            }}
                          >
                            <VerifiedUserIcon sx={{ fontSize: 32, color: '#00ff00' }} />
                            <Typography
                              sx={{ mt: 1, color: '#00ffff', fontSize: '0.875rem' }}
                            >
                              {u.email}
                            </Typography>
                          </Paper>
                        </Grid>
                      ))}
                  </Grid>
                </DashboardCard>

                {/* Recent Files Section */}
                <DashboardCard>
                  <Typography variant="h6" sx={{ color: '#00ffff', mb: 2 }}>
                    Recent Files
                  </Typography>
                  <List sx={{ maxHeight: 400, overflowY: 'auto' }}>
                    {mockSharedFiles.slice(0, 10).map((f) => (
                      <ListItem
                        key={f.id}
                        sx={{
                          mb: 1,
                          border: '1px solid rgba(0,255,0,0.2)',
                          borderRadius: 1,
                        }}
                      >
                        <ListItemIcon>
                          <FolderIcon sx={{ color: '#00ff00' }} />
                        </ListItemIcon>
                        <ListItemText
                          primary={f.name}
                          secondary={`${f.type.toUpperCase()} • ${f.size} • from ${f.sharedBy} • ${f.date.toLocaleDateString('en-GB')} ${f.date.toLocaleTimeString('en-GB', { hour: '2-digit', minute: '2-digit' })}`}
                          primaryTypographyProps={{
                            sx: { color: '#00ffff', fontWeight: 'bold' },
                          }}
                          secondaryTypographyProps={{
                            sx: { color: 'rgba(0,255,0,0.7)' },
                          }}
                        />
                      </ListItem>
                    ))}
                  </List>
                </DashboardCard>
              </>
            ) : activeTab === 'files' ? (
              <DashboardCard>
                <Box sx={{ display: 'flex', justifyContent: 'space-between', mb: 3 }}>
                  <Typography
                    variant="h6"
                    sx={{
                      color: '#00ffff',
                      textShadow: '0 0 10px rgba(0, 255, 0, 0.5)',
                    }}
                  >
                    Your Files
                  </Typography>
                  <CyberButton
                    startIcon={<UploadIcon />}
                    onClick={() => setOpenUpload(true)}
                    sx={{ width: 180, fontSize: '1rem', height: 48, px: 0 }}
                  >
                    Upload File
                  </CyberButton>
                </Box>
                <List>
                  {filteredFiles.map((file) => (
                    <ListItem
                      key={file.id}
                      sx={{
                        border: '1px solid rgba(0, 255, 0, 0.2)',
                        borderRadius: 1,
                        mb: 1,
                        '&:hover': {
                          border: '1px solid rgba(0, 255, 0, 0.4)',
                          backgroundColor: 'rgba(0, 255, 0, 0.05)',
                        },
                      }}
                    >
                      <ListItemIcon>
                        <FolderIcon sx={{ color: '#00ff00' }} />
                      </ListItemIcon>
                      <ListItemText
                        primary={file.name}
                        secondary={`${file.type.toUpperCase()} • ${file.size} • ${file.date.toLocaleDateString('en-GB')} ${file.date.toLocaleTimeString('en-GB', { hour: '2-digit', minute: '2-digit' })}`}
                        primaryTypographyProps={{
                          sx: { color: '#00ffff', fontWeight: 'bold' },
                        }}
                        secondaryTypographyProps={{
                          sx: { color: 'rgba(0, 255, 0, 0.7)' },
                        }}
                      />
                      <Box sx={{ display: 'flex', gap: 1 }}>
                        <Tooltip title="Share">
                          <IconButton onClick={() => handleShare(file.id)} sx={{ color: '#00ff00' }}>
                            <ShareIcon />
                          </IconButton>
                        </Tooltip>
                        <Tooltip title="Download">
                          <IconButton onClick={() => handleDownload(file.id)} sx={{ color: '#00ff00' }}>
                            <DownloadIcon />
                          </IconButton>
                        </Tooltip>
                        <Tooltip title="Delete">
                          <IconButton onClick={() => handleDelete(file.id)} sx={{ color: '#00ff00' }}>
                            <DeleteIcon />
                          </IconButton>
                        </Tooltip>
                      </Box>
                    </ListItem>
                  ))}
                </List>
              </DashboardCard>
            ) : activeTab === 'users' ? (
              <DashboardCard>
                <Box sx={{ mb: 3 }}>
                  <Typography
                    variant="h6"
                    sx={{
                      color: '#00ffff',
                      textShadow: '0 0 10px rgba(0, 255, 0, 0.5)',
                      mb: 2,
                    }}
                  >
                    User Verification
                  </Typography>
                  <SearchField
                    fullWidth
                    placeholder="Search users..."
                    value={userSearchQuery}
                    onChange={(e) => setUserSearchQuery(e.target.value)}
                    InputProps={{
                      startAdornment: (
                        <InputAdornment position="start">
                          <SearchIcon sx={{ color: '#00ff00' }} />
                        </InputAdornment>
                      ),
                    }}
                  />
                </Box>
                <List>
                  {filteredUsers.map((user) => (
                    <ListItem
                      key={user.id}
                      sx={{
                        border: '1px solid rgba(0, 255, 0, 0.2)',
                        borderRadius: 1,
                        mb: 1,
                        '&:hover': {
                          border: '1px solid rgba(0, 255, 0, 0.4)',
                          backgroundColor: 'rgba(0, 255, 0, 0.05)',
                        },
                      }}
                    >
                      <ListItemIcon>
                        {user.verified ? (
                          <VerifiedUserIcon sx={{ color: '#00ff00' }} />
                        ) : (
                          <PersonIcon sx={{ color: 'rgba(0, 255, 0, 0.5)' }} />
                        )}
                      </ListItemIcon>
                      <ListItemText
                        primary={user.email}
                        secondary={user.verified ? 'Verified' : 'Not Verified'}
                        primaryTypographyProps={{
                          sx: { color: '#00ffff', fontWeight: 'bold' },
                        }}
                        secondaryTypographyProps={{
                          sx: { color: user.verified ? '#00ff00' : 'rgba(0, 255, 0, 0.5)' },
                        }}
                      />
                      {!user.verified && (
                        <CyberButton
                          size="small"
                          startIcon={<VerifiedUserIcon />}
                          onClick={() => handleVerifyClick(user)}
                          sx={{ minWidth: 100, fontSize: '0.95rem', height: 36, px: 2.5, py: 1 }}
                        >
                          Verify
                        </CyberButton>
                      )}
                    </ListItem>
                  ))}
                </List>
              </DashboardCard>
            ) : (
              <DashboardCard>
                <Box sx={{ display: 'flex', justifyContent: 'space-between', mb: 3 }}>
                  <Typography
                    variant="h6"
                    sx={{
                      color: '#00ffff',
                      textShadow: '0 0 10px rgba(0, 255, 0, 0.5)',
                    }}
                  >
                    Profile
                  </Typography>
                  <CyberButton
                    startIcon={<SettingsIcon />}
                    onClick={() => setOpenProfileSettings(true)}
                  >
                    Settings
                  </CyberButton>
                </Box>

                <Grid container spacing={3}>
                  <Grid item xs={12} md={6}>
                    <Paper
                      sx={{
                        p: 2,
                        background: 'rgba(0, 0, 0, 0.5)',
                        border: '1px solid rgba(0, 255, 0, 0.2)',
                        borderRadius: 1,
                      }}
                    >
                      <Typography
                        sx={{
                          color: '#00ffff',
                          mb: 1,
                          fontFamily: 'monospace',
                        }}
                      >
                        Storage Usage
                      </Typography>
                      <Box sx={{ mb: 1 }}>
                        <Typography
                          sx={{
                            color: '#00ff00',
                            fontFamily: 'monospace',
                          }}
                        >
                          {profileData.storageUsed} / {profileData.storageLimit}
                        </Typography>
                      </Box>
                      <Box
                        sx={{
                          height: 8,
                          background: 'rgba(0, 255, 0, 0.1)',
                          borderRadius: 4,
                          overflow: 'hidden',
                        }}
                      >
                        <Box
                          sx={{
                            height: '100%',
                            width: '25%',
                            background: 'linear-gradient(90deg, #00ff00, #00ffff)',
                            borderRadius: 4,
                          }}
                        />
                      </Box>
                    </Paper>
                  </Grid>
                  <Grid item xs={12} md={6}>
                    <Paper
                      sx={{
                        p: 2,
                        background: 'rgba(0, 0, 0, 0.5)',
                        border: '1px solid rgba(0, 255, 0, 0.2)',
                        borderRadius: 1,
                      }}
                    >
                      <Typography
                        sx={{
                          color: '#00ffff',
                          mb: 1,
                          fontFamily: 'monospace',
                        }}
                      >
                        Last Login
                      </Typography>
                      <Typography
                        sx={{
                          color: '#00ff00',
                          fontFamily: 'monospace',
                        }}
                      >
                        {profileData.lastLogin}
                      </Typography>
                    </Paper>
                  </Grid>
                </Grid>
              </DashboardCard>
            )}
          </Container>
        </Box>
      </Box>

      {/* Upload Dialog */}
      <Dialog
        open={openUpload}
        onClose={() => setOpenUpload(false)}
        PaperProps={{
          sx: {
            background: 'rgba(0, 0, 0, 0.9)',
            border: '1px solid rgba(0, 255, 0, 0.2)',
            color: '#00ff00',
          },
        }}
      >
        <DialogTitle sx={{ color: '#00ffff', borderBottom: '1px solid rgba(0, 255, 0, 0.2)' }}>
          Upload File
        </DialogTitle>
        <DialogContent sx={{ mt: 2 }}>
          <Box
            sx={{
              border: '2px dashed rgba(0, 255, 0, 0.3)',
              borderRadius: 2,
              p: 3,
              textAlign: 'center',
              cursor: 'pointer',
              '&:hover': {
                border: '2px dashed rgba(0, 255, 0, 0.5)',
                backgroundColor: 'rgba(0, 255, 0, 0.05)',
              },
            }}
          >
            <UploadIcon sx={{ fontSize: 48, color: '#00ff00', mb: 2 }} />
            <Typography sx={{ color: '#00ffff', mb: 1 }}>
              Drag and drop your file here
            </Typography>
            <Typography sx={{ color: 'rgba(0, 255, 0, 0.7)', fontSize: '0.875rem' }}>
              or click to browse
            </Typography>
          </Box>
        </DialogContent>
        <DialogActions sx={{ borderTop: '1px solid rgba(0, 255, 0, 0.2)', p: 2 }}>
          <Button onClick={() => setOpenUpload(false)} sx={{ color: 'rgba(0, 255, 0, 0.7)' }}>
            Cancel
          </Button>
          <CyberButton
            onClick={() => setOpenUpload(false)}
            size="small"
            sx={{ minWidth: 100, fontSize: '0.95rem', height: 36, px: 2.5, py: 1 }}
          >
            Upload
          </CyberButton>
        </DialogActions>
      </Dialog>

      {/* Share Dialog */}
      <Dialog
        open={openShare}
        onClose={() => setOpenShare(false)}
        PaperProps={{
          sx: {
            background: 'rgba(0, 0, 0, 0.9)',
            border: '1px solid rgba(0, 255, 0, 0.2)',
            color: '#00ff00',
          },
        }}
      >
        <DialogTitle sx={{ color: '#00ffff', borderBottom: '1px solid rgba(0, 255, 0, 0.2)' }}>
          Share File
        </DialogTitle>
        <DialogContent sx={{ mt: 2 }}>
          <TextField
            fullWidth
            label="User Email"
            variant="outlined"
            value={shareEmail}
            onChange={(e) => setShareEmail(e.target.value)}
            sx={{
              '& .MuiOutlinedInput-root': {
                '& fieldset': {
                  borderColor: 'rgba(0, 255, 0, 0.3)',
                },
                '&:hover fieldset': {
                  borderColor: 'rgba(0, 255, 0, 0.5)',
                },
                '&.Mui-focused fieldset': {
                  borderColor: '#00ff00',
                },
              },
              '& .MuiInputLabel-root': {
                color: 'rgba(0, 255, 0, 0.7)',
              },
              '& .MuiInputBase-input': {
                color: '#fff',
              },
            }}
          />
        </DialogContent>
        <DialogActions sx={{ borderTop: '1px solid rgba(0, 255, 0, 0.2)', p: 2 }}>
          <Button onClick={() => setOpenShare(false)} sx={{ color: 'rgba(0, 255, 0, 0.7)' }}>
            Cancel
          </Button>
          <CyberButton
            onClick={() => setOpenShare(false)}
            size="small"
            sx={{ minWidth: 100, fontSize: '0.95rem', height: 36, px: 2.5, py: 1 }}
          >
            Share
          </CyberButton>
        </DialogActions>
      </Dialog>

      {/* Verification Dialog */}
      <Dialog
        open={openVerify}
        onClose={() => setOpenVerify(false)}
        PaperProps={{
          sx: {
            background: 'rgba(0, 0, 0, 0.9)',
            border: '1px solid rgba(0, 255, 0, 0.2)',
            color: '#00ff00',
            minWidth: '400px',
          },
        }}
      >
        <DialogTitle sx={{ color: '#00ffff', borderBottom: '1px solid rgba(0, 255, 0, 0.2)' }}>
          Verify User
        </DialogTitle>
        <DialogContent sx={{ mt: 2, textAlign: 'center' }}>
          <Typography
            variant="subtitle1"
            sx={{
              color: '#00ffff',
              mb: 2,
              fontFamily: 'monospace',
            }}
          >
            {selectedUser?.email}
          </Typography>
          
          {/* QR Code */}
          <Box
            sx={{
              p: 2,
              mb: 2,
              display: 'flex',
              justifyContent: 'center',
              backgroundColor: 'rgba(0, 255, 0, 0.05)',
              borderRadius: 1,
            }}
          >
            <QRCodeSVG
              value={verificationCode}
              size={200}
              level="H"
              includeMargin={true}
              bgColor="transparent"
              fgColor="#00ff00"
            />
          </Box>

          {/* Verification Code */}
          <Typography
            variant="body1"
            sx={{
              color: '#00ff00',
              fontFamily: 'monospace',
              letterSpacing: '0.1em',
              mb: 3,
              wordBreak: 'break-all',
            }}
          >
            {verificationCode}
          </Typography>
        </DialogContent>
        <DialogActions sx={{ borderTop: '1px solid rgba(0, 255, 0, 0.2)', p: 2, justifyContent: 'center', gap: 2 }}>
          <Button
            onClick={() => setOpenVerify(false)}
            sx={{
              color: 'rgba(255, 0, 0, 0.7)',
              borderColor: 'rgba(255, 0, 0, 0.3)',
              '&:hover': {
                borderColor: 'rgba(255, 0, 0, 0.5)',
                backgroundColor: 'rgba(255, 0, 0, 0.1)',
              },
            }}
            variant="outlined"
          >
            Don't Trust
          </Button>
          <CyberButton
            onClick={() => {
              // TODO: Implement verification logic
              setOpenVerify(false);
            }}
            size="small"
            sx={{ minWidth: 100, fontSize: '0.95rem', height: 36, px: 2.5, py: 1 }}
          >
            Verify
          </CyberButton>
        </DialogActions>
      </Dialog>

      {/* Profile Settings Dialog */}
      <Dialog
        open={openProfileSettings}
        onClose={() => setOpenProfileSettings(false)}
        PaperProps={{
          sx: {
            background: 'rgba(0, 0, 0, 0.9)',
            border: '1px solid rgba(0, 255, 0, 0.2)',
            color: '#00ff00',
            minWidth: '400px',
          },
        }}
      >
        <DialogTitle sx={{ color: '#00ffff', borderBottom: '1px solid rgba(0, 255, 0, 0.2)' }}>
          Profile Settings
        </DialogTitle>
        <DialogContent sx={{ mt: 2 }}>
          <Box sx={{ mb: 3 }}>
            <TextField
              fullWidth
              label="Username"
              value={editMode ? editedProfile.username : profileData.username}
              onChange={(e) => setEditedProfile({ ...editedProfile, username: e.target.value })}
              disabled={!editMode}
              sx={{
                mb: 2,
                '& .MuiOutlinedInput-root': {
                  '& fieldset': {
                    borderColor: 'rgba(0, 255, 0, 0.3)',
                  },
                  '&:hover fieldset': {
                    borderColor: 'rgba(0, 255, 0, 0.5)',
                  },
                  '&.Mui-focused fieldset': {
                    borderColor: '#00ff00',
                  },
                },
                '& .MuiInputLabel-root': {
                  color: 'rgba(0, 255, 0, 0.7)',
                },
                '& .MuiInputBase-input': {
                  color: '#fff',
                },
              }}
            />

            <TextField
              fullWidth
              label="Email"
              value={editMode ? editedProfile.email : profileData.email}
              onChange={(e) => setEditedProfile({ ...editedProfile, email: e.target.value })}
              disabled={!editMode}
              sx={{
                mb: 2,
                '& .MuiOutlinedInput-root': {
                  '& fieldset': {
                    borderColor: 'rgba(0, 255, 0, 0.3)',
                  },
                  '&:hover fieldset': {
                    borderColor: 'rgba(0, 255, 0, 0.5)',
                  },
                  '&.Mui-focused fieldset': {
                    borderColor: '#00ff00',
                  },
                },
                '& .MuiInputLabel-root': {
                  color: 'rgba(0, 255, 0, 0.7)',
                },
                '& .MuiInputBase-input': {
                  color: '#fff',
                },
              }}
            />

            <TextField
              fullWidth
              label="New Password"
              type="password"
              disabled={!editMode}
              sx={{
                mb: 2,
                '& .MuiOutlinedInput-root': {
                  '& fieldset': {
                    borderColor: 'rgba(0, 255, 0, 0.3)',
                  },
                  '&:hover fieldset': {
                    borderColor: 'rgba(0, 255, 0, 0.5)',
                  },
                  '&.Mui-focused fieldset': {
                    borderColor: '#00ff00',
                  },
                },
                '& .MuiInputLabel-root': {
                  color: 'rgba(0, 255, 0, 0.7)',
                },
                '& .MuiInputBase-input': {
                  color: '#fff',
                },
              }}
            />
          </Box>
        </DialogContent>
        <DialogActions sx={{ borderTop: '1px solid rgba(0, 255, 0, 0.2)', p: 2 }}>
          <Button
            onClick={() => setOpenProfileSettings(false)}
            sx={{ color: 'rgba(0, 255, 0, 0.7)' }}
          >
            Cancel
          </Button>
          {editMode ? (
            <>
              <Button
                onClick={handleProfileCancel}
                sx={{ color: 'rgba(255, 0, 0, 0.7)' }}
              >
                Cancel Edit
              </Button>
              <CyberButton onClick={handleProfileSave}>
                Save Changes
              </CyberButton>
            </>
          ) : (
            <CyberButton onClick={handleProfileEdit}>
              Edit Profile
            </CyberButton>
          )}
        </DialogActions>
      </Dialog>
    </>
  );
};

export default Dashboard;<|MERGE_RESOLUTION|>--- conflicted
+++ resolved
@@ -198,7 +198,6 @@
             >
               FileShare
             </Typography>
-<<<<<<< HEAD
             <List>
               <ListItem
                 button
@@ -217,36 +216,22 @@
                 selected={activeTab === 'files'}
                 onClick={() => setActiveTab('files')}
               >
-=======
-            <List sx={{ flexGrow: 1 }}>
-              <ListItem component="div" onClick={() => setActiveTab('files')}>
->>>>>>> 60509e8b
                 <ListItemIcon>
                   <StorageIcon sx={{ color: '#00ff00' }} />
                 </ListItemIcon>
                 <ListItemText primary="Files" sx={{ color: '#00ff00' }} />
               </ListItem>
-<<<<<<< HEAD
-
               <ListItem
                 button
                 selected={activeTab === 'users'}
                 onClick={() => setActiveTab('users')}
               >
-=======
-              <ListItem component="div" onClick={() => setActiveTab('users')}>
->>>>>>> 60509e8b
                 <ListItemIcon>
                   <PeopleIcon sx={{ color: '#00ff00' }} />
                 </ListItemIcon>
                 <ListItemText primary="Users" sx={{ color: '#00ff00' }} />
               </ListItem>
-<<<<<<< HEAD
-
               <ListItem button onClick={() => navigate('/login')}>
-=======
-              <ListItem component="div" onClick={() => navigate('/login')}>
->>>>>>> 60509e8b
                 <ListItemIcon>
                   <LockIcon sx={{ color: '#00ff00' }} />
                 </ListItemIcon>
