--- conflicted
+++ resolved
@@ -1,11 +1,8 @@
 import React from 'react';
 import { useNavigate } from 'react-router-dom';
-<<<<<<< HEAD
 import { Box, Button, Container, Typography, AppBar, Toolbar, keyframes } from '@mui/material';
 import Grid from '@mui/material/Grid';
-=======
-import { Box, Button, Container, Typography, Toolbar, keyframes } from '@mui/material';
->>>>>>> 5fce9270
+
 import { styled } from '@mui/material/styles';
 import SecurityIcon from '@mui/icons-material/Security';
 import SpeedIcon from '@mui/icons-material/Speed';
@@ -141,41 +138,6 @@
   },
 }));
 
-<<<<<<< HEAD
-const CyberButton = styled(Button)<{ theme?: Theme }>(({ theme }) => ({
-  background: 'linear-gradient(45deg, rgba(0, 255, 0, 0.8) 30%, rgba(0, 255, 255, 0.8) 90%)',
-  border: 0,
-  borderRadius: 3,
-  boxShadow: '0 3px 5px 2px rgba(0, 255, 0, .2)',
-  color: '#000',
-  height: 56,
-  padding: '0 40px',
-  fontSize: '1.4rem',
-  textTransform: 'uppercase',
-  letterSpacing: '0.1em',
-  transition: 'all 0.3s ease',
-  position: 'relative',
-  overflow: 'hidden',
-  '&::before': {
-    content: '""',
-    position: 'absolute',
-    top: 0,
-    left: -100,
-    width: '100%',
-    height: '100%',
-    background: 'linear-gradient(90deg, transparent, rgba(0, 255, 0, 0.15), transparent)',
-    transition: '0.5s',
-  },
-  '&:hover': {
-    background: 'linear-gradient(45deg, rgba(0, 255, 255, 0.8) 30%, rgba(0, 255, 0, 0.8) 90%)',
-    transform: 'scale(1.05)',
-    boxShadow: '0 3px 8px 2px rgba(0, 255, 0, .25)',
-    '&::before': {
-      left: 100,
-    },
-  },
-}));
-
 const FeatureCard = styled(Box)<{ theme?: Theme }>(({ theme }) => ({
   background: 'rgba(0, 255, 0, 0.12)',
   borderRadius: '8px',
@@ -368,8 +330,6 @@
   }
 }));
 
-=======
->>>>>>> 5fce9270
 const features: Feature[] = [
   {
     icon: <SecurityIcon sx={{ fontSize: 40 }} />,
