#include "networkmanager.h"
#include "logger.h"

#include <QJsonDocument>
#include <QJsonArray>
#include <QStringList>

#include <openssl/ssl.h>
#include <openssl/err.h>
#include <openssl/x509v3.h>    // for hostname verification

// POSIX sockets
#include <netdb.h>
#include <sys/socket.h>
#include <arpa/inet.h>
#include <unistd.h>

NetworkManager::NetworkManager(QObject *parent)
    : INetworkManager(parent)
    , ssl_ctx(nullptr)
{
    initOpenSSL();
}

NetworkManager::~NetworkManager()
{
    cleanupOpenSSL();
}

void NetworkManager::initOpenSSL()
{
    SSL_load_error_strings();
    OpenSSL_add_ssl_algorithms();

    // Create a TLS client‐mode context
    ssl_ctx = SSL_CTX_new(TLS_client_method());
    if (!ssl_ctx) {
        Logger::log("Failed to create SSL_CTX");
        return;
    }

    //    Load the system default CA bundle so we trust standard CAs on Ubuntu/macOS.
    if (SSL_CTX_set_default_verify_paths(ssl_ctx) != 1) {
        Logger::log("Warning: could not load default system trust store");
    }

    // 2) Tell OpenSSL to verify the server certificate, and fail if it cannot be verified
    SSL_CTX_set_verify(ssl_ctx, SSL_VERIFY_PEER, nullptr);
}

void NetworkManager::cleanupOpenSSL()
{
    if (ssl_ctx) {
        SSL_CTX_free(ssl_ctx);
        ssl_ctx = nullptr;
    }
    EVP_cleanup();
}

SSL *NetworkManager::openSslConnection(const QString &host,
                                       quint16 port,
                                       int &sockOut,
                                       QString &errorMsg)
{
    struct addrinfo hints = {};
    hints.ai_family   = AF_UNSPEC;
    hints.ai_socktype = SOCK_STREAM;
    hints.ai_protocol = IPPROTO_TCP;

    struct addrinfo *res = nullptr;
    int gai_err = getaddrinfo(host.toUtf8().constData(),
                              QByteArray::number(port).constData(),
                              &hints, &res);
    if (gai_err != 0) {
        errorMsg = QString("DNS lookup failed: %1").arg(gai_strerror(gai_err));
        emit connectionStatusChanged(false);
        return nullptr;
    }

    int sock = -1;
    for (struct addrinfo *rp = res; rp; rp = rp->ai_next) {
        sock = socket(rp->ai_family, rp->ai_socktype, rp->ai_protocol);
        if (sock < 0) continue;
        if (::connect(sock, rp->ai_addr, rp->ai_addrlen) == 0) break;
        ::close(sock);
        sock = -1;
    }
    freeaddrinfo(res);

    if (sock < 0) {
        errorMsg = QString("Could not connect to %1:%2").arg(host).arg(port);
        emit connectionStatusChanged(false);
        return nullptr;
    }

    // Create a new SSL object for this connection
    SSL *ssl = SSL_new(ssl_ctx);
    if (!ssl) {
        ::close(sock);
        errorMsg = "SSL_new failed";
        emit connectionStatusChanged(false);
        return nullptr;
    }

    // Attach the socket
    SSL_set_fd(ssl, sock);

    // 4) Enable SNI (Server Name Indication) so that the server can present the correct
    //    certificate if it is using name‐based virtual hosting.
    if (!SSL_set_tlsext_host_name(ssl, host.toUtf8().constData())) {
        Logger::log("Warning: SSL_set_tlsext_host_name failed");
        // not necessarily fatal, but most servers expect it
    }

    // 5) Before doing SSL_connect(), tell OpenSSL to check the hostname after the handshake.
    X509_VERIFY_PARAM *param = SSL_get0_param(ssl);
    // Enforce that the certificate Common Name (or SAN) must match 'host'
    X509_VERIFY_PARAM_set_hostflags(param, X509_CHECK_FLAG_NO_PARTIAL_WILDCARDS);
    if (!X509_VERIFY_PARAM_set1_host(param, host.toUtf8().constData(), 0)) {
        Logger::log("Warning: failed to set hostname for verification");
    }

    // Perform the TLS handshake
    if (SSL_connect(ssl) <= 0) {
        long err = SSL_get_error(ssl, -1);
        SSL_free(ssl);
        ::close(sock);
        errorMsg = QString("SSL handshake failed (error code %1)").arg(err);
        emit connectionStatusChanged(false);
        return nullptr;
    }

    // 6) After handshake, check that the certificate was verified successfully
    long verify_result = SSL_get_verify_result(ssl);
    if (verify_result != X509_V_OK) {
        // The verify_result is a numeric code from X509_V_OK on success
        const char *msg = X509_verify_cert_error_string(verify_result);
        SSL_shutdown(ssl);
        SSL_free(ssl);
        ::close(sock);
        errorMsg = QString("Certificate verification failed: %1").arg(msg);
        emit connectionStatusChanged(false);
        return nullptr;
    }
    // ---------------------------------------------------------------------------------

    sockOut = sock;
    emit connectionStatusChanged(true);
    return ssl;
}

QByteArray NetworkManager::postJson(const QString &host,
                                    quint16 port,
                                    const QString &path,
                                    const QJsonObject &obj,
                                    bool &ok,
                                    QString &message)
{
    ok = false;
    Logger::log(QString("postJson to https://%1:%2%3").arg(host).arg(port).arg(path));

    int sock = -1;
    QString err;
    SSL *ssl = openSslConnection(host, port, sock, err);
    if (!ssl) {
        emit networkError(err);
        return {};
    }

    QByteArray body = QJsonDocument(obj).toJson(QJsonDocument::Compact);
    QByteArray req =
        "POST " + path.toUtf8() + " HTTP/1.1\r\n"
                                  "Host: " + host.toUtf8() + "\r\n"
                          "Content-Type: application/json\r\n"
                          "Content-Length: " + QByteArray::number(body.size()) + "\r\n"
                                            "Connection: close\r\n\r\n" + body;

    if (SSL_write(ssl, req.constData(), req.size()) <= 0) {
        SSL_shutdown(ssl);
        SSL_free(ssl);
        ::close(sock);
        message = "Failed to send HTTP request";
        emit connectionStatusChanged(false);
        emit networkError(message);
        return {};
    }

    QByteArray resp;
    char buf[4096];
    int len;
    while ((len = SSL_read(ssl, buf, sizeof(buf))) > 0) {
        resp.append(buf, len);
    }

    SSL_shutdown(ssl);
    SSL_free(ssl);
    ::close(sock);

    int header_end = resp.indexOf("\r\n\r\n");
    if (header_end < 0) {
        message = "Invalid HTTP response";
        emit networkError(message);
        return {};
    }

    QByteArray header = resp.left(header_end);
    QList<QByteArray> lines = header.split('\n');
    QStringList parts = QString::fromUtf8(lines[0].trimmed()).split(' ');
    int statusCode = parts.size() > 1 ? parts[1].toInt() : -1;
    QByteArray bodyResp = resp.mid(header_end + 4);

    if (statusCode < 200 || statusCode >= 300) {
        QJsonDocument j = QJsonDocument::fromJson(bodyResp);
        if (j.isObject() && j.object().contains("detail")) {
            message = j.object().value("detail").toString();
        } else {
            message = QString("HTTP error %1").arg(statusCode);
        }
        return {};
    }

    ok = true;
    message = QString::fromUtf8(bodyResp);
    return bodyResp;
}

void NetworkManager::signup(const QJsonObject &payload)
{
    Logger::log("Sending signup request: " +
                QString::fromUtf8(QJsonDocument(payload).toJson(QJsonDocument::Compact)));

    bool ok = false;
    QString message;
    QByteArray resp = postJson("nrmc.gobbler.info", 443, "/signup", payload, ok, message);

    Logger::log("Received signup response: " + QString::fromUtf8(resp));
    if (!ok) {
        emit signupResult(false, message);
        return;
    }
    auto obj = QJsonDocument::fromJson(resp).object();
    if (obj["status"].toString() == "ok") {
        emit signupResult(true, obj["status"].toString());
    } else {
        emit signupResult(false, obj["detail"].toString());
    }
}

void NetworkManager::login(const QString &username)
{
    QJsonObject req{{"username", username}};
    Logger::log("Sending login request for user '" + username + "'");
    Logger::log("Login request payload: " +
                QString::fromUtf8(QJsonDocument(req).toJson(QJsonDocument::Compact)));

    bool ok = false;
    QString message;
    QByteArray resp = postJson("nrmc.gobbler.info", 443, "/login", req, ok, message);

    Logger::log("Received login response: " + QString::fromUtf8(resp));
    if (!ok) {
        emit loginResult(false, message);
        return;
    }
    auto obj = QJsonDocument::fromJson(resp).object();
    if (obj["status"].toString() == "challenge") {
        emit loginChallenge(
            QByteArray::fromBase64(obj["nonce"].toString().toUtf8()),
            QByteArray::fromBase64(obj["salt"].toString().toUtf8()),
            obj["argon2_opslimit"].toInt(),
            obj["argon2_memlimit"].toInt(),
            QByteArray::fromBase64(obj["encrypted_privkey"].toString().toUtf8()),
            QByteArray::fromBase64(obj["privkey_nonce"].toString().toUtf8()),
            QByteArray::fromBase64(obj["encrypted_kek"].toString().toUtf8()),
            QByteArray::fromBase64(obj["kek_nonce"].toString().toUtf8())
            );
    } else {
        emit loginResult(false, obj["detail"].toString());
    }
}

void NetworkManager::requestChallenge(const QString &username,
                                      const QString &operation)
{
    QJsonObject req{{"username", username}, {"operation", operation}};
    Logger::log(QString("Requesting challenge for '%1' op='%2'")
                    .arg(username).arg(operation));
    Logger::log("Challenge request payload: " +
                QString::fromUtf8(QJsonDocument(req).toJson(QJsonDocument::Compact)));

    bool ok = false;
    QString message;
    QByteArray resp = postJson("nrmc.gobbler.info", 443, "/challenge", req, ok, message);

    Logger::log("Received challenge response: " + QString::fromUtf8(resp));
    if (!ok) {
        emit networkError(message);
        return;
    }
    auto obj = QJsonDocument::fromJson(resp).object();
    if (obj["status"].toString() == "challenge") {
        emit challengeResult(
            QByteArray::fromBase64(obj["nonce"].toString().toUtf8()),
            operation
            );
    } else {
        emit networkError(obj["detail"].toString());
    }
}

void NetworkManager::authenticate(const QString &username,
                                  const QByteArray &nonce,
                                  const QByteArray &signature)
{
    QJsonObject req{
        {"username", username},
        {"nonce", QString::fromUtf8(nonce.toBase64())},
        {"signature", QString::fromUtf8(signature.toBase64())}
    };
    Logger::log("Sending authenticate request for user '" + username + "'");
    Logger::log("Authenticate request payload: " +
                QString::fromUtf8(QJsonDocument(req).toJson(QJsonDocument::Compact)));

    bool ok = false;
    QString message;
    QByteArray resp = postJson("nrmc.gobbler.info", 443, "/authenticate", req, ok, message);

    Logger::log("Received authenticate response: " + QString::fromUtf8(resp));
    if (!ok) {
        emit loginResult(false, message);
        return;
    }
    auto obj = QJsonDocument::fromJson(resp).object();
    if (obj["status"].toString() == "ok") {
        emit loginResult(true, obj["message"].toString());
    } else {
        emit loginResult(false, obj["detail"].toString());
    }
}

void NetworkManager::changeUsername(const QJsonObject &payload)
{
    Logger::log("Sending changeUsername request: " +
                QString::fromUtf8(QJsonDocument(payload).toJson(QJsonDocument::Compact)));

    bool ok = false;
    QString message;
    QByteArray resp = postJson("nrmc.gobbler.info", 443, "/change_username", payload, ok, message);
    Logger::log("Received changeUsername response: " + QString::fromUtf8(resp));
    if (!ok) {
        emit changeUsernameResult(false, message);
        return;
    }
    auto obj = QJsonDocument::fromJson(resp).object();
    if (obj["status"].toString() == "ok") {
        emit changeUsernameResult(true, obj["message"].toString());
    } else {
        emit changeUsernameResult(false, obj["detail"].toString());
    }
}

void NetworkManager::changePassword(const QJsonObject &payload)
{
    Logger::log("Sending changePassword request: " +
                QString::fromUtf8(QJsonDocument(payload).toJson(QJsonDocument::Compact)));

    bool ok = false;
    QString message;
    QByteArray resp = postJson("nrmc.gobbler.info", 443, "/change_password", payload, ok, message);
    Logger::log("Received changePassword response: " + QString::fromUtf8(resp));
    if (!ok) {
        emit changePasswordResult(false, message);
        return;
    }
    auto obj = QJsonDocument::fromJson(resp).object();
    if (obj["status"].toString() == "ok") {
        emit changePasswordResult(true, obj["message"].toString());
    } else {
        emit changePasswordResult(false, obj["detail"].toString());
    }
}

void NetworkManager::uploadFile(const QJsonObject &payload)
{
    bool ok = false;
    QString message;
    QByteArray resp = postJson("nrmc.gobbler.info", 443, "/upload_file", payload, ok, message);
    Logger::log("Received uploadFile response: " + QString::fromUtf8(resp));
    if (!ok) {
        emit uploadFileResult(false, message);
        return;
    }
    auto obj = QJsonDocument::fromJson(resp).object();
    if (obj["status"].toString() == "ok") {
        emit uploadFileResult(true, obj["message"].toString());
    } else {
        emit uploadFileResult(false, obj["detail"].toString());
    }
}

void NetworkManager::listFiles(const QJsonObject &payload)
{
    Logger::log("Sending listFiles request: " +
                QString::fromUtf8(QJsonDocument(payload).toJson(QJsonDocument::Compact)));
    bool ok = false;
    QString message;
    QByteArray resp = postJson("nrmc.gobbler.info", 443, "/list_files", payload, ok, message);
    Logger::log("Received listFiles response: " + QString::fromUtf8(resp));
    if (!ok) {
        emit listFilesResult(false, QList<FileEntry>(), message);
        return;
    }
    auto obj = QJsonDocument::fromJson(resp).object();
    if (obj["status"].toString() == "ok") {
        QJsonArray arr = obj["files"].toArray();
        QList<FileEntry> fileList;
        fileList.reserve(arr.size());
        for (const QJsonValue &v : arr) {
            if (!v.isObject()) continue;
            QJsonObject fileObj = v.toObject();
            // constructs a fresh FileEntry (this calls the “normal” construtor)
            FileEntry fe;
            fe.filename = fileObj.value("filename").toString();
            // “id” comes from the server’s JSON; it should always exist
            fe.id = static_cast<qint64>( fileObj.value("id").toInt() );
             // copy constructor is called here
            fileList.append(fe);
        }
        emit listFilesResult(true, fileList, QString());
    }
}

void NetworkManager::downloadFile(const QJsonObject &payload)
{
    bool ok = false;
    QString message;
    QByteArray resp = postJson("nrmc.gobbler.info", 443, "/download_file", payload, ok, message);
    if (!ok) {
        emit downloadFileResult(false, QString(), QString(), QString(), QString(), message);
        return;
    }
    auto obj = QJsonDocument::fromJson(resp).object();
    if (obj["status"].toString() == "ok") {
        emit downloadFileResult(
            true,
            obj["encrypted_file"].toString(),
            obj["file_nonce"].toString(),
            obj["encrypted_dek"].toString(),
            obj["dek_nonce"].toString(),
            QString()
            );
    } else {
        emit downloadFileResult(false, QString(), QString(), QString(), QString(), obj["detail"].toString());
    }
}

void NetworkManager::deleteFile(const QJsonObject &payload)
{
    Logger::log("Sending deleteFile request: " +
                QString::fromUtf8(QJsonDocument(payload).toJson(QJsonDocument::Compact)));
    bool ok = false;
    QString message;
    QByteArray resp = postJson("nrmc.gobbler.info", 443, "/delete_file", payload, ok, message);
    Logger::log("Received deleteFile response: " + QString::fromUtf8(resp));
    if (!ok) {
        emit deleteFileResult(false, message);
        return;
    }
    auto obj = QJsonDocument::fromJson(resp).object();
    if (obj["status"].toString() == "ok") {
        emit deleteFileResult(true, obj["message"].toString());
    } else {
        emit deleteFileResult(false, obj["detail"].toString());
    }
}

void NetworkManager::retrieveFileDEK(const QJsonObject &payload)
{
    bool ok = false;
    QString message;
    QByteArray resp = postJson("nrmc.gobbler.info", 443, "/retrieve_file_dek", payload, ok, message);
    Logger::log("Received retrieveFileDEK response: " + QString::fromUtf8(resp));
    if (!ok) {
        emit retrieveFileDEKResult(false, QString(), QString(), message);
        return;
    }
    auto obj = QJsonDocument::fromJson(resp).object();
    if (obj["status"].toString() == "ok") {
        emit retrieveFileDEKResult(
            true,
            obj.value("encrypted_dek").toString(),
            obj.value("dek_nonce").toString(),
            QString()
            );
    } else {
        emit retrieveFileDEKResult(false, QString(), QString(), obj.value("detail").toString());
    }
}

void NetworkManager::getPreKeyBundle(const QJsonObject &payload)
{
    Logger::log("Sending getPreKeyBundle request: " +
                QString::fromUtf8(QJsonDocument(payload).toJson(QJsonDocument::Compact)));

    bool ok = false;
    QString message;
    QByteArray resp = postJson("nrmc.gobbler.info", 443, "/get_pre_key_bundle", payload, ok, message);
    Logger::log("Received getPreKeyBundle response: " + QString::fromUtf8(resp));
    if (!ok) {
        emit getPreKeyBundleResult(false, "", "", "", message);
        return;
    }
    auto obj = QJsonDocument::fromJson(resp).object();
    if (obj["status"].toString() == "ok") {
        QJsonObject bundle = obj["prekey_bundle"].toObject();
        QString ik_pub     = bundle["IK_pub"].toString();
        QString spk_pub    = bundle["SPK_pub"].toString();
        QString spk_sig    = bundle["SPK_signature"].toString();
        emit getPreKeyBundleResult(true, ik_pub, spk_pub, spk_sig, "");
    } else {
        emit getPreKeyBundleResult(false, "", "", "", obj["detail"].toString());
    }
}

void NetworkManager::backupTOFU(const QJsonObject &payload)
{
    Logger::log("Sending backupTOFU request: " +
                QString::fromUtf8(QJsonDocument(payload).toJson(QJsonDocument::Compact)));

    bool ok = false;
    QString message;
    QByteArray resp = postJson("nrmc.gobbler.info", 443, "/backup_tofu", payload, ok, message);
    Logger::log("Received backupTOFU response: " + QString::fromUtf8(resp));
    if (!ok) {
        emit backupTOFUResult(false, message);
        return;
    }
    auto obj = QJsonDocument::fromJson(resp).object();
    if (obj.contains("status") && obj["status"].toString() == "ok") {
        emit backupTOFUResult(true, obj["message"].toString());
    } else {
        emit backupTOFUResult(false, obj["detail"].toString());
    }
}

void NetworkManager::getBackupTOFU(const QJsonObject &payload)
{
    Logger::log("Sending getBackupTOFU request: " +
                QString::fromUtf8(QJsonDocument(payload).toJson(QJsonDocument::Compact)));

    bool ok = false;
    QString message;
    QByteArray resp = postJson("nrmc.gobbler.info", 443, "/get_backup_tofu", payload, ok, message);
    Logger::log("Received getBackupTOFU response: " + QString::fromUtf8(resp));
    if (!ok) {
        emit getBackupTOFUResult(false, "", "", message);
        return;
    }
    auto obj = QJsonDocument::fromJson(resp).object();
    if (obj["status"].toString() == "ok") {
        QString enc      = obj["encrypted_backup"].toString();
        QString nonce    = obj["backup_nonce"].toString();
        emit getBackupTOFUResult(true, enc, nonce, "");
    } else {
        emit getBackupTOFUResult(false, "", "", obj["detail"].toString());
    }
}

// /share_file
void NetworkManager::shareFile(const QJsonObject &payload)
{
    bool ok = false;
    QString message;
    QByteArray resp = postJson("nrmc.gobbler.info", 443, "/share_file", payload, ok, message);
    Logger::log("Received shareFile response: " + QString::fromUtf8(resp));
    if (!ok) {
        emit shareFileResult(false, message);
        return;
    }
    auto obj = QJsonDocument::fromJson(resp).object();
    if (obj["status"].toString() == "ok") {
        emit shareFileResult(true, obj.value("message").toString());
    } else {
        emit shareFileResult(false, obj.value("detail").toString());
    }
}

// /list_shared_to
void NetworkManager::listSharedTo(const QJsonObject &payload)
{
    bool ok = false;
    QString message;
    QByteArray resp = postJson("nrmc.gobbler.info", 443, "/list_shared_to", payload, ok, message);
    Logger::log("Received listSharedTo response: " + QString::fromUtf8(resp));
    if (!ok) {
        emit listSharedToResult(false, QJsonArray(), message);
        return;
    }
    auto obj = QJsonDocument::fromJson(resp).object();
    if (obj["status"].toString() == "ok") {
        QJsonArray arr = obj.value("shares").toArray();
        emit listSharedToResult(true, arr, QString());
    } else {
        emit listSharedToResult(false, QJsonArray(), obj.value("detail").toString());
    }
}

//  /list_shared_from
void NetworkManager::listSharedFrom(const QJsonObject &payload)
{
    bool ok = false;
    QString message;
    QByteArray resp = postJson("nrmc.gobbler.info", 443, "/list_shared_from", payload, ok, message);
    Logger::log("Received listSharedFrom response: " + QString::fromUtf8(resp));
    if (!ok) {
        emit listSharedFromResult(false, QJsonArray(), message);
        return;
    }
    auto obj = QJsonDocument::fromJson(resp).object();
    if (obj["status"].toString() == "ok") {
        QJsonArray arr = obj.value("shares").toArray();
        emit listSharedFromResult(true, arr, QString());
    } else {
        emit listSharedFromResult(false, QJsonArray(), obj.value("detail").toString());
    }
}

// /list_sharers
void NetworkManager::listSharers(const QJsonObject &payload)
{
    bool ok = false;
    QString message;
    QByteArray resp = postJson("nrmc.gobbler.info", 443, "/list_sharers", payload, ok, message);
    Logger::log("Received listSharers response: " + QString::fromUtf8(resp));
    if (!ok) {
        emit listSharersResult(false, QStringList(), message);
        return;
    }
    auto obj = QJsonDocument::fromJson(resp).object();
    if (obj["status"].toString() == "ok") {
        QStringList users;
        for (const QJsonValue &v : obj["usernames"].toArray())
            users.append(v.toString());
        emit listSharersResult(true, users, QString());
    } else {
        emit listSharersResult(false, QStringList(), obj["detail"].toString());
    }
}

void NetworkManager::getOPK(const QJsonObject &payload)
{
    Logger::log("Sending getOPK request: " +
                QString::fromUtf8(QJsonDocument(payload).toJson(QJsonDocument::Compact)));

    bool ok = false;
    QString message;
    QByteArray resp = postJson("nrmc.gobbler.info", 443, "/opk", payload, ok, message);
    Logger::log("Received getOPK response: " + QString::fromUtf8(resp));
    if (!ok) {
        emit getOPKResult(false, 0, QString(), message);
        return;
    }

    auto obj = QJsonDocument::fromJson(resp).object();

    // Changed: if “opk_id” is present, treat as success
    if (obj.contains("opk_id"))
    {
        int opk_id            = obj["opk_id"].toInt();
        QString pre_key_b64   = obj["pre_key"].toString();
        emit getOPKResult(true, opk_id, pre_key_b64, QString());
    }
    else if (obj["status"].toString() == "ok")
    {
        // for backward-compat, if server ever wraps it in { "status":"ok", … }
        int opk_id          = obj["opk_id"].toInt();
        QString pre_key_b64 = obj["pre_key"].toString();
        emit getOPKResult(true, opk_id, pre_key_b64, QString());
    }
    else
    {
        emit getOPKResult(false, 0, QString(), obj.value("detail").toString());
    }
}

void NetworkManager::downloadSharedFile(const QJsonObject &payload)
{
    bool ok = false;
    QString message;
<<<<<<< HEAD
    // POST to /download_shared_file exactly as you do for downloadFile
    QByteArray resp = postJson("gobbler.info", 3220, "/download_shared_file", payload, ok, message);
=======
    // POST to /download_shared_file exactly as you do for downloadFile:
    QByteArray resp = postJson("nrmc.gobbler.info", 443, "/download_shared_file", payload, ok, message);
>>>>>>> 99c6d93d

    if (!ok) {
        // Failed HTTP or JSON parse , emit all‐empty fields + error
        emit downloadSharedFileResult(false,
                                      QString(),
                                      QString(),
                                      QString(),
                                      QString(),
                                      QString(),
                                      QString(),
                                      QString(),
                                      QString(),
                                      0,
                                      message);
        return;
    }

    auto obj = QJsonDocument::fromJson(resp).object();
    if (obj["status"].toString() == "ok") {
        emit downloadSharedFileResult(
            true,
            obj["encrypted_file"].toString(),
            obj["file_nonce"].toString(),
            obj["encrypted_file_key"].toString(),
            obj["file_key_nonce"].toString(),
            obj["EK_pub"].toString(),
            obj["IK_pub"].toString(),
            obj["SPK_pub"].toString(),
            obj["SPK_signature"].toString(),
            obj["opk_id"].toInt(),
            QString()
            );
    } else {
        emit downloadSharedFileResult(false,
                                      QString(),
                                      QString(),
                                      QString(),
                                      QString(),
                                      QString(),
                                      QString(),
                                      QString(),
                                      QString(),
                                      0,
                                      obj["detail"].toString());
    }
}

void NetworkManager::removeSharedFile(const QJsonObject &payload)
{
    // Send POST to /remove_shared_file
    bool ok = false;
    QString message;
    QByteArray resp = postJson("nrmc.gobbler.info", 443, "/remove_shared_file", payload, ok, message);
    Logger::log("Received removeSharedFile response: " + QString::fromUtf8(resp));

    if (!ok) {
        emit removeSharedFileResult(false, message);
        return;
    }

    auto obj = QJsonDocument::fromJson(resp).object();
    if (obj["status"].toString() == "ok") {
        emit removeSharedFileResult(true, obj.value("message").toString());
    } else {
        emit removeSharedFileResult(false, obj.value("detail").toString());
    }
}

void NetworkManager::checkConnection()
{
    int sock = -1;
    QString error;
    SSL *ssl = openSslConnection("nrmc.gobbler.info", 443, sock, error);
    if (!ssl) return;
    SSL_shutdown(ssl);
    SSL_free(ssl);
    ::close(sock);
}<|MERGE_RESOLUTION|>--- conflicted
+++ resolved
@@ -687,13 +687,8 @@
 {
     bool ok = false;
     QString message;
-<<<<<<< HEAD
-    // POST to /download_shared_file exactly as you do for downloadFile
-    QByteArray resp = postJson("gobbler.info", 3220, "/download_shared_file", payload, ok, message);
-=======
     // POST to /download_shared_file exactly as you do for downloadFile:
     QByteArray resp = postJson("nrmc.gobbler.info", 443, "/download_shared_file", payload, ok, message);
->>>>>>> 99c6d93d
 
     if (!ok) {
         // Failed HTTP or JSON parse , emit all‐empty fields + error
