#ifndef CRYPTO_UTILS_H
#define CRYPTO_UTILS_H

#include <QByteArray>
#include <QString>
<<<<<<< HEAD
#include <QDebug>
=======
#include <sodium.h>

>>>>>>> 99c6d93d

#include "icryptoservice.h"

class CryptoUtils : public ICryptoService {
public:
<<<<<<< HEAD
    CryptoUtils() {
        qDebug() << "CryptoUtils Ctor";
    }
    ~CryptoUtils() override {
        qDebug() << "CryptoUtils Dtor";
    }

    // deriveKey (Argon2id)
    QByteArray deriveKey(const QString &password,
                         const QByteArray &salt,
                         quint64 opslimit,
                         quint64 memlimit) override;

    // randomBytes
    QByteArray randomBytes(int length) override;

    // generateKeyPair (Ed25519)
    void generateKeyPair(QByteArray &publicKey,
                         QByteArray &secretKey) override;

    // generateAeadKey
    QByteArray generateAeadKey() override;

    // generateX25519KeyPair
    void generateX25519KeyPair(QByteArray &publicKey,
                               QByteArray &secretKey) override;

    // generateOneTimePreKey
    void generateOneTimePreKey(QByteArray &opkPub,
                               QByteArray &opkPriv) override;

    // computeOOBVerificationCode
    QString computeOOBVerificationCode(const QByteArray &ik1_pub,
                                       const QByteArray &ik2_pub) override;

    // encrypt (AEAD)
    QByteArray encrypt(const QByteArray &plaintext,
                       const QByteArray &key,
                       QByteArray &nonce) override;

    // decrypt (AEAD)
    QByteArray decrypt(const QByteArray &ciphertext,
                       const QByteArray &key,
                       const QByteArray &nonce) override;

    // sign (Ed25519)
    QByteArray sign(const QByteArray &message,
                    const QByteArray &secretKey) override;

    // secureZeroMemory
    void secureZeroMemory(QByteArray &data) override;

    // deriveSharedKey (Curve25519/ECDH)
    QByteArray deriveSharedKey(const QByteArray &ourPriv,
                               const QByteArray &theirPub) override;

    // hkdfSha256
    QByteArray hkdfSha256(const QByteArray &salt,
                          const QByteArray &ikm,
                          int outputLength) override;

    static void initialiseLibrary();
=======
    /// call once at startup
    static void initializeLibrary();

    /// Argon2id key derivation
    static QByteArray derivePDK(const QString &password,
                                const QByteArray &salt,
                                quint64 opslimit,
                                quint64 memlimit);

    /// secure random bytes
    static QByteArray randomBytes(int length);

    /// Generate a new X25519 keypair (Curve25519) for X3DH (32‐byte public and secret).
    static void generateX25519KeyPair(QByteArray &publicKey,
                                      QByteArray &secretKey);

    /// Create one “one‐time pre‐key” (Curve25519) – same as generateX25519KeyPair().
    static void generateOneTimePreKey(QByteArray &opkPub,
                                      QByteArray &opkPriv);

    /// Compute the 60‐hex‐character OOB verification code from two IK_pubs:
    ///   sort them (bytewise), concat, SHA‐256, hex, truncate(60).
    static QString computeOOBCode(const QByteArray &ik1_pub,
                                  const QByteArray &ik2_pub);

    /// Generate an AEAD key for file encryption or KEK (32 bytes).
    static QByteArray generateAeadKey();

    /// Ed25519 keypair
    static void generateKeyPair(QByteArray &publicKey,
                                QByteArray &secretKey);

    /// AEAD encrypt a secret‐key under PDK
    static QByteArray encryptSecretKey(const QByteArray &secretKey,
                                       const QByteArray &pdk,
                                       QByteArray &nonce);

    /// AEAD decrypt a secret‐key under PDK
    static QByteArray decryptSecretKey(const QByteArray &encryptedSK,
                                       const QByteArray &pdk,
                                       const QByteArray &nonce);

    /// Ed25519 signature
    static QByteArray signMessage(const QByteArray &message,
                                  const QByteArray &secretKey);

    // Securely zero and clear memory (uses sodium_memzero)
    static void secureZeroMemory(QByteArray &data);

    // perform a Curve25519 ECDH (crypto_scalarmult)
    static QByteArray computeSharedKey(const QByteArray &ourPriv,
                                       const QByteArray &theirPub);

    static QByteArray hkdfSha256(const QByteArray &salt,
                                 const QByteArray &ikm,
                                 int outputLength);

    // Convert a 32‐byte Ed25519 public key to a 32‐byte X25519 public key.
    // Returns true on success.
    static bool ed25519PubKeyToCurve25519(QByteArray &curvePub,
                                const QByteArray &edPub);

    // Convert a 64‐byte Ed25519 secret key (sk) to a 32‐byte X25519 private key.
    // Returns true on success.
    static bool ed25519PrivKeyToCurve25519(QByteArray &curvePriv,
                                const QByteArray &edPriv);
>>>>>>> 99c6d93d
};

#endif // CRYPTO_UTILS_H<|MERGE_RESOLUTION|>--- conflicted
+++ resolved
@@ -3,18 +3,14 @@
 
 #include <QByteArray>
 #include <QString>
-<<<<<<< HEAD
 #include <QDebug>
-=======
 #include <sodium.h>
 
->>>>>>> 99c6d93d
 
 #include "icryptoservice.h"
 
 class CryptoUtils : public ICryptoService {
 public:
-<<<<<<< HEAD
     CryptoUtils() {
         qDebug() << "CryptoUtils Ctor";
     }
@@ -77,74 +73,6 @@
                           int outputLength) override;
 
     static void initialiseLibrary();
-=======
-    /// call once at startup
-    static void initializeLibrary();
-
-    /// Argon2id key derivation
-    static QByteArray derivePDK(const QString &password,
-                                const QByteArray &salt,
-                                quint64 opslimit,
-                                quint64 memlimit);
-
-    /// secure random bytes
-    static QByteArray randomBytes(int length);
-
-    /// Generate a new X25519 keypair (Curve25519) for X3DH (32‐byte public and secret).
-    static void generateX25519KeyPair(QByteArray &publicKey,
-                                      QByteArray &secretKey);
-
-    /// Create one “one‐time pre‐key” (Curve25519) – same as generateX25519KeyPair().
-    static void generateOneTimePreKey(QByteArray &opkPub,
-                                      QByteArray &opkPriv);
-
-    /// Compute the 60‐hex‐character OOB verification code from two IK_pubs:
-    ///   sort them (bytewise), concat, SHA‐256, hex, truncate(60).
-    static QString computeOOBCode(const QByteArray &ik1_pub,
-                                  const QByteArray &ik2_pub);
-
-    /// Generate an AEAD key for file encryption or KEK (32 bytes).
-    static QByteArray generateAeadKey();
-
-    /// Ed25519 keypair
-    static void generateKeyPair(QByteArray &publicKey,
-                                QByteArray &secretKey);
-
-    /// AEAD encrypt a secret‐key under PDK
-    static QByteArray encryptSecretKey(const QByteArray &secretKey,
-                                       const QByteArray &pdk,
-                                       QByteArray &nonce);
-
-    /// AEAD decrypt a secret‐key under PDK
-    static QByteArray decryptSecretKey(const QByteArray &encryptedSK,
-                                       const QByteArray &pdk,
-                                       const QByteArray &nonce);
-
-    /// Ed25519 signature
-    static QByteArray signMessage(const QByteArray &message,
-                                  const QByteArray &secretKey);
-
-    // Securely zero and clear memory (uses sodium_memzero)
-    static void secureZeroMemory(QByteArray &data);
-
-    // perform a Curve25519 ECDH (crypto_scalarmult)
-    static QByteArray computeSharedKey(const QByteArray &ourPriv,
-                                       const QByteArray &theirPub);
-
-    static QByteArray hkdfSha256(const QByteArray &salt,
-                                 const QByteArray &ikm,
-                                 int outputLength);
-
-    // Convert a 32‐byte Ed25519 public key to a 32‐byte X25519 public key.
-    // Returns true on success.
-    static bool ed25519PubKeyToCurve25519(QByteArray &curvePub,
-                                const QByteArray &edPub);
-
-    // Convert a 64‐byte Ed25519 secret key (sk) to a 32‐byte X25519 private key.
-    // Returns true on success.
-    static bool ed25519PrivKeyToCurve25519(QByteArray &curvePriv,
-                                const QByteArray &edPriv);
->>>>>>> 99c6d93d
 };
 
 #endif // CRYPTO_UTILS_H