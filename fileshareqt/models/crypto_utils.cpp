#include "crypto_utils.h"
#include "logger.h"
#include <sodium.h>

void CryptoUtils::initialiseLibrary()
{
    static bool initialized = false;
    if (!initialized) {
        if (sodium_init() < 0) {
            qWarning() << "libsodium initialization failed";
        }
        initialized = true;
    }
}

// deriveKey
QByteArray CryptoUtils::deriveKey(const QString &password,
                                  const QByteArray &salt,
                                  quint64 opslimit,
                                  quint64 memlimit)
{
    QByteArray pdk(crypto_aead_xchacha20poly1305_ietf_KEYBYTES, 0);
    if (crypto_pwhash_argon2id(
            reinterpret_cast<unsigned char*>(pdk.data()), pdk.size(),
            password.toUtf8().constData(), (unsigned long long)password.size(),
            reinterpret_cast<const unsigned char*>(salt.constData()),
            (unsigned long long)opslimit,
            (unsigned long long)memlimit,
            crypto_pwhash_ALG_ARGON2ID13) != 0) {
        Logger::log("PDK derivation failed");
        return {};
    }
    Logger::log("Derived PDK");
    return pdk;
}

// randomBytes
QByteArray CryptoUtils::randomBytes(int length)
{
    QByteArray buf(length, 0);
    randombytes_buf(reinterpret_cast<unsigned char*>(buf.data()), buf.size());
    return buf;
}

// generateKeyPair (Ed25519)
void CryptoUtils::generateKeyPair(QByteArray &publicKey,
                                  QByteArray &secretKey)
{
    publicKey.resize(crypto_sign_PUBLICKEYBYTES);
    secretKey.resize(crypto_sign_SECRETKEYBYTES);
    crypto_sign_keypair(
        reinterpret_cast<unsigned char*>(publicKey.data()),
        reinterpret_cast<unsigned char*>(secretKey.data())
        );
    Logger::log("Generated Ed25519 keypair");
}

// generateAeadKey
QByteArray CryptoUtils::generateAeadKey()
{
    return randomBytes(crypto_aead_xchacha20poly1305_ietf_KEYBYTES);
}

// generateX25519KeyPair
void CryptoUtils::generateX25519KeyPair(QByteArray &publicKey,
                                        QByteArray &secretKey)
{
    publicKey.resize(crypto_kx_PUBLICKEYBYTES);
    secretKey.resize(crypto_kx_SECRETKEYBYTES);
    crypto_kx_keypair(
        reinterpret_cast<unsigned char*>(publicKey.data()),
        reinterpret_cast<unsigned char*>(secretKey.data())
        );
    Logger::log("Generated X25519 keypair (Curve25519)");
}

// generateOneTimePreKey  (just forward to the above)
void CryptoUtils::generateOneTimePreKey(QByteArray &opkPub,
                                        QByteArray &opkPriv)
{
    generateX25519KeyPair(opkPub, opkPriv);
}

// computeOOBVerificationCode
QString CryptoUtils::computeOOBVerificationCode(const QByteArray &ik1_pub,
                                                const QByteArray &ik2_pub)
{
    QByteArray a = ik1_pub, b = ik2_pub;
    if (a < b) {
    } else {
        std::swap(a, b);
    }
    QByteArray concat = a + b;
    unsigned char hash[crypto_hash_sha256_BYTES];
    crypto_hash_sha256(hash,
                       reinterpret_cast<const unsigned char*>(concat.constData()),
                       (unsigned long long)concat.size());
    char hexOut[crypto_hash_sha256_BYTES * 2 + 1];
    sodium_bin2hex(hexOut,
                   sizeof(hexOut),
                   hash,
                   crypto_hash_sha256_BYTES);
    QString hexStr = QString::fromUtf8(hexOut);
    return hexStr.left(60).toLower();
}

// encrypt (AEAD)
QByteArray CryptoUtils::encrypt(const QByteArray &plaintext,
                                const QByteArray &key,
                                QByteArray &nonce)
{
    nonce = randomBytes(crypto_aead_xchacha20poly1305_ietf_NPUBBYTES);
    Logger::log("Generated nonce for encryption");
    QByteArray out(plaintext.size() + crypto_aead_xchacha20poly1305_ietf_ABYTES, 0);
    unsigned long long clen;
    crypto_aead_xchacha20poly1305_ietf_encrypt(
        reinterpret_cast<unsigned char*>(out.data()), &clen,
        reinterpret_cast<const unsigned char*>(plaintext.constData()), (unsigned long long)plaintext.size(),
        nullptr, 0, nullptr,
        reinterpret_cast<const unsigned char*>(nonce.constData()),
        reinterpret_cast<const unsigned char*>(key.constData())
        );
    out.resize((int)clen);
    Logger::log("Encrypted data");
    return out;
}

// decrypt (AEAD)
QByteArray CryptoUtils::decrypt(const QByteArray &ciphertext,
                                const QByteArray &key,
                                const QByteArray &nonce)
{
    QByteArray out(ciphertext.size(), 0);
    unsigned long long plen;
    if (crypto_aead_xchacha20poly1305_ietf_decrypt(
            reinterpret_cast<unsigned char*>(out.data()), &plen,
            nullptr,
            reinterpret_cast<const unsigned char*>(ciphertext.constData()), (unsigned long long)ciphertext.size(),
            nullptr, 0,
            reinterpret_cast<const unsigned char*>(nonce.constData()),
            reinterpret_cast<const unsigned char*>(key.constData())
            ) != 0) {
        Logger::log("Decryption failed");
        return {};
    }
    out.resize((int)plen);
    Logger::log("Decrypted data");
    return out;
}

// sign (Ed25519)
QByteArray CryptoUtils::sign(const QByteArray &message,
                             const QByteArray &secretKey)
{
    QByteArray sig(crypto_sign_BYTES, 0);
    crypto_sign_detached(
        reinterpret_cast<unsigned char*>(sig.data()), nullptr,
        reinterpret_cast<const unsigned char*>(message.constData()), (unsigned long long)message.size(),
        reinterpret_cast<const unsigned char*>(secretKey.constData())
        );
    Logger::log("Generated signature");
    return sig;
}

// secureZeroMemory
void CryptoUtils::secureZeroMemory(QByteArray &data)
{
    if (!data.isEmpty()) {
        sodium_memzero(data.data(), data.size());
        data.clear();
    }
}

// deriveSharedKey (Curve25519/ECDH)
QByteArray CryptoUtils::deriveSharedKey(const QByteArray &ourPriv,
                                        const QByteArray &theirPub)
{
    if (ourPriv.size() != crypto_scalarmult_SCALARBYTES ||
        theirPub.size() != crypto_scalarmult_BYTES) {
        return {};
    }
    QByteArray shared(crypto_scalarmult_BYTES, 0);
    if (crypto_scalarmult(
            reinterpret_cast<unsigned char*>(shared.data()),
            reinterpret_cast<const unsigned char*>(ourPriv.constData()),
            reinterpret_cast<const unsigned char*>(theirPub.constData())
            ) != 0) {
        Logger::log("ECDH (crypto_scalarmult) failed");
        return {};
    }
    return shared;
}

// hkdfSha256
QByteArray CryptoUtils::hkdfSha256(const QByteArray &salt,
                                   const QByteArray &ikm,
                                   int outputLength)
{
    unsigned char prk[crypto_auth_hmacsha256_BYTES];
    crypto_auth_hmacsha256_state state;
    crypto_auth_hmacsha256_init(&state, (const unsigned char*)salt.constData(), salt.size());
    crypto_auth_hmacsha256_update(&state, (const unsigned char*)ikm.constData(), ikm.size());
    crypto_auth_hmacsha256_final(&state, prk);

    unsigned char okm[crypto_auth_hmacsha256_BYTES];
    unsigned char info_and_counter[1];
    info_and_counter[0] = 0x01;
    crypto_auth_hmacsha256_state state2;
    crypto_auth_hmacsha256_init(&state2, prk, sizeof(prk));
    crypto_auth_hmacsha256_update(&state2, info_and_counter, 1);
    crypto_auth_hmacsha256_final(&state2, okm);

    return QByteArray((char*)okm, outputLength);
<<<<<<< HEAD
=======
}

bool CryptoUtils::ed25519PubKeyToCurve25519(QByteArray &curvePub,
                                           const QByteArray &edPub)
{
    // edPub must be exactly crypto_sign_PUBLICKEYBYTES (32) bytes
    if (edPub.size() != crypto_sign_PUBLICKEYBYTES) {
        Logger::log("ed25519PubKeyToCurve25519: invalid Ed25519 pubkey length");
        return false;
    }
    curvePub.resize(crypto_scalarmult_BYTES); // 32
    if (crypto_sign_ed25519_pk_to_curve25519(
            reinterpret_cast<unsigned char*>(curvePub.data()),
            reinterpret_cast<const unsigned char*>(edPub.constData())
        ) != 0)
    {
        Logger::log("ed25519PubKeyToCurve25519: conversion failed");
        return false;
    }
    return true;
}

bool CryptoUtils::ed25519PrivKeyToCurve25519(QByteArray &curvePriv,
                                            const QByteArray &edPriv)
{
    // edPriv must be exactly crypto_sign_SECRETKEYBYTES (64) bytes
    if (edPriv.size() != crypto_sign_SECRETKEYBYTES) {
        Logger::log("ed25519PrivKeyToCurve25519: invalid Ed25519 secret length");
        return false;
    }
    curvePriv.resize(crypto_scalarmult_SCALARBYTES); // 32
    if (crypto_sign_ed25519_sk_to_curve25519(
            reinterpret_cast<unsigned char*>(curvePriv.data()),
            reinterpret_cast<const unsigned char*>(edPriv.constData())
        ) != 0)
    {
        Logger::log("ed25519PrivKeyToCurve25519: conversion failed");
        return false;
    }
    return true;
}

void CryptoUtils::secureZeroMemory(QByteArray &data)
{
    if (!data.isEmpty()) {
        sodium_memzero(data.data(), data.size());
        data.clear();
    }
>>>>>>> 99c6d93d
}<|MERGE_RESOLUTION|>--- conflicted
+++ resolved
@@ -211,8 +211,6 @@
     crypto_auth_hmacsha256_final(&state2, okm);
 
     return QByteArray((char*)okm, outputLength);
-<<<<<<< HEAD
-=======
 }
 
 bool CryptoUtils::ed25519PubKeyToCurve25519(QByteArray &curvePub,
@@ -261,5 +259,4 @@
         sodium_memzero(data.data(), data.size());
         data.clear();
     }
->>>>>>> 99c6d93d
 }