--- conflicted
+++ resolved
@@ -18,12 +18,6 @@
     , m_cryptoService(cryptoService)
     , m_tofuManager(tofuManager)
 {
-<<<<<<< HEAD
-    //  use of "new" keyword // instantiates TofuManager
-    m_tofuManager = new TofuManager(m_cryptoService, m_authController, this);
-
-=======
->>>>>>> 99c6d93d
     // Listen for challengeResult → onChallengeReceived
     connect(m_networkManager, &INetworkManager::challengeResult,
             this, &VerifyController::onChallengeReceived);
