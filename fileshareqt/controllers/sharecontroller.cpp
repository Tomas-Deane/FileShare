#include "sharecontroller.h"
#include "authcontroller.h"
#include "crypto_utils.h"
#include "tofumanager.h"     // for direct TOFU lookup
#include <sodium.h>    // for crypto_sign_verify_detached
#include <QJsonDocument>
#include <QJsonObject>
#include <QJsonArray>
#include <QByteArray>
#include <QVector>

ShareController::ShareController(INetworkManager *networkManager,
                                 AuthController  *authController,
                                 ICryptoService  *cryptoService,
                                 TofuManager *tofuManager,
                                 QObject         *parent)
    : QObject(parent)
    , m_networkManager(networkManager)
    , m_authController(authController)
    , m_cryptoService(cryptoService)
    , m_tofuManager(tofuManager)
{
    // Listen for any challenge
    connect(m_networkManager, &INetworkManager::challengeResult,
            this, &ShareController::onChallenge);

    //  Server responses
    connect(m_networkManager, &INetworkManager::getPreKeyBundleResult,
            this, &ShareController::onGetPreKeyBundleResult);

    connect(m_networkManager, &INetworkManager::retrieveFileDEKResult,
            this, &ShareController::onRetrieveFileDEKResult);

    // listen for OPK result
    connect(m_networkManager, &INetworkManager::getOPKResult,
            this, &ShareController::onGetOPKResult);

    connect(m_networkManager, &INetworkManager::shareFileResult,
            this, &ShareController::onShareFileNetwork);

    connect(m_networkManager, &INetworkManager::listSharedToResult,
            this, &ShareController::onListSharedToNetwork);

    connect(m_networkManager, &INetworkManager::listSharedFromResult,
            this, &ShareController::onListSharedFromNetwork);

    connect(m_networkManager, &INetworkManager::listSharersResult,
            this, &ShareController::onListSharersNetwork);

    //  handle download_shared_file responses
    connect(m_networkManager, &INetworkManager::downloadSharedFileResult,
            this, &ShareController::onDownloadSharedNetwork);

    // listen for removeSharedFile result
    connect(m_networkManager, &INetworkManager::removeSharedFileResult,
            this, &ShareController::onRemoveSharedFileNetwork);
}

// Start the “share file” flow
void ShareController::shareFile(qint64 fileId, const QString &recipientUsername)
{
    if (m_authController->getSessionUsername().isEmpty()) {
        emit shareFileResult(false, "Not logged in");
        return;
    }

    m_pendingOp = GetPreKeyBundle;
    m_pendingRecipient = recipientUsername;
    m_pendingFileId = fileId;

    // Ask server for our challenge for “get_pre_key_bundle”
    QString me = m_authController->getSessionUsername();
    m_networkManager->requestChallenge(me, "get_pre_key_bundle");
}

// List files I shared TO targetUsername
void ShareController::listFilesSharedTo(const QString &targetUsername)
{
    if (m_authController->getSessionUsername().isEmpty()) {
        emit listSharedToResult(false, {}, "Not logged in");
        return;
    }

    m_pendingOp = ListSharedTo;
    m_pendingTargetUsername = targetUsername;

    QString me = m_authController->getSessionUsername();
    m_networkManager->requestChallenge(me, "list_shared_to");
}

// List files shared FROM targetUsername TO me
void ShareController::listFilesSharedFrom(const QString &targetUsername)
{
    if (m_authController->getSessionUsername().isEmpty()) {
        emit listSharedFromResult(false, {}, "Not logged in");
        return;
    }

    m_pendingOp = ListSharedFrom;
    m_pendingTargetUsername = targetUsername;

    QString me = m_authController->getSessionUsername();
    m_networkManager->requestChallenge(me, "list_shared_from");
}

void ShareController::listSharers()
{
    if (m_authController->getSessionUsername().isEmpty()) {
        emit listSharersResult(false, {}, "Not logged in");
        return;
    }

    m_pendingOp = ListSharers;
    QString me = m_authController->getSessionUsername();

    // Request a challenge for “list_sharers”
    m_networkManager->requestChallenge(me, "list_sharers");
}



// Called whenever ANY challengeResult arrives. We look at m_pendingOp to decide what to do next
void ShareController::onChallenge(const QByteArray &nonce, const QString &operation)
{
    QString me = m_authController->getSessionUsername();
    if (me.isEmpty()) return;

    switch (m_pendingOp) {
    case GetPreKeyBundle:
        if (operation == "get_pre_key_bundle") {
            // sign the nonce
            QByteArray sig = m_cryptoService->sign(
                nonce,
                m_authController->getSessionSecretKey()
                );

            QJsonObject req {
                { "username",        me },
                { "target_username", m_pendingRecipient },
                { "nonce",           QString::fromUtf8(nonce.toBase64()) },
                { "signature",       QString::fromUtf8(sig.toBase64()) }
            };
            m_networkManager->getPreKeyBundle(req);
        }
        break;

    case RetrieveFileDEK:
        if (operation == "retrieve_file_dek") {
            QByteArray sig = m_cryptoService->sign(
                nonce,
                m_authController->getSessionSecretKey()
                );
            QJsonObject req {
                { "username", me },
                { "file_id",  m_pendingFileId },
                { "nonce",    QString::fromUtf8(nonce.toBase64()) },
                { "signature", QString::fromUtf8(sig.toBase64()) }
            };
            m_networkManager->retrieveFileDEK(req);
        }
        break;

    case GetOPK:
        if (operation == "get_opk") {
            // Sign the nonce to request an OPK for the recipient
            QByteArray sig = m_cryptoService->sign(
                nonce,
                m_authController->getSessionSecretKey()
                );

            QJsonObject req {
                { "username",        me },
                { "target_username", m_pendingRecipient },
                { "nonce",           QString::fromUtf8(nonce.toBase64()) },
                { "signature",       QString::fromUtf8(sig.toBase64()) }
            };
            m_networkManager->getOPK(req);
        }
        break;

    case DoShareFile:
        if (operation == "share_file") {
            // Generate a fresh ephemeral X25519 keypair (EK_i)
            QByteArray ekPub, ekPriv;
            m_cryptoService->generateX25519KeyPair(ekPub, ekPriv);

            // Our IK is now Ed25519; convert it to X25519 before any ECDH.
            QByteArray edOurIkPriv   = m_authController->getIdentityPrivateKey();
            if (edOurIkPriv.size() != crypto_sign_SECRETKEYBYTES) {
                emit shareFileResult(false, "Invalid Ed25519 IK_priv");
                m_pendingOp = None;
                return;
            }
            QByteArray ourIkPriv; // will hold 32‐byte X25519 priv
            if (!CryptoUtils::ed25519PrivKeyToCurve25519(ourIkPriv, edOurIkPriv)) {
                emit shareFileResult(false, "Failed to convert our IK to Curve25519");
                m_pendingOp = None;
                return;
            }
            QByteArray ourSpkPriv    = m_authController->getSignedPreKeyPrivate();
            QByteArray theirIkPub    = m_recipientIkPub;      // stashed in onGetPreKeyBundleResult
            QByteArray theirSpkPub   = m_recipientSpkPub;     // stashed in onGetPreKeyBundleResult
            QByteArray theirOpkPub   = m_stashedOpkPreKey;    // stashed in onGetOPKResult

            // Compute the four DH outputs (each 32 bytes):
            QByteArray dh1 = m_cryptoService->deriveSharedKey( ourIkPriv,  theirSpkPub );
            QByteArray dh2 = m_cryptoService->deriveSharedKey( ekPriv,     theirIkPub );
            QByteArray dh3 = m_cryptoService->deriveSharedKey( ekPriv,     theirSpkPub );
            QByteArray dh4 = m_cryptoService->deriveSharedKey( ekPriv,     theirOpkPub );

            if (dh1.isEmpty() || dh2.isEmpty() || dh3.isEmpty() || dh4.isEmpty()) {
                emit shareFileResult(false, "Failed to compute DHs for X3DH");
                m_pendingOp = None;
                return;
            }

            // Concatenate the four DH outputs (128 bytes total)
            QByteArray concatenatedDH = dh1 + dh2 + dh3 + dh4;

            // HKDF-SHA256 over concatenatedDH → 32-byte sharedKey
            QByteArray zeroSalt(32, '\0');
            QByteArray sharedKey = m_cryptoService->hkdfSha256(
                zeroSalt,
                concatenatedDH,
                32
                );
            if (sharedKey.size() != 32) {
                emit shareFileResult(false, "HKDF output error");
                m_pendingOp = None;
                return;
            }

            // Decrypt the file’s encrypted DEK under our session KEK
            QByteArray serverEncryptedDek = m_stashedEncryptedDek;
            QByteArray serverDekNonce     = m_stashedDekNonce;
            QByteArray fileDek = m_cryptoService->decrypt(
                serverEncryptedDek,
                m_authController->getSessionKek(),
                serverDekNonce
                );
            if (fileDek.isEmpty()) {
                emit shareFileResult(false, "Failed to decrypt file DEK");
                m_pendingOp = None;
                return;
            }

            // Re-encrypt the DEK under the new sharedKey
            QByteArray newDekNonce;
            QByteArray encryptedDekForRecipient =
                m_cryptoService->encrypt(fileDek, sharedKey, newDekNonce);

            // Zero out the plaintext DEK immediately
            m_cryptoService->secureZeroMemory(fileDek);

            // Sign the encrypted DEK before sending
            QByteArray sig = m_cryptoService->sign(
                encryptedDekForRecipient,
                m_authController->getSessionSecretKey()
                );

            // Build JSON payload for /share_file
            //     Include: EK_pub, IK_pub, SPK_pub, SPK_signature, OPK_ID, encrypted_file_key, file_key_nonce, nonce, signature
            QByteArray ikPub   = m_authController->getIdentityPublicKey();
            QByteArray spkPub  = m_authController->getSignedPreKeyPublic();
            QByteArray spkSig  = m_authController->getSignedPreKeySignature();

            QJsonObject req {
                { "username",           me },
                { "file_id",            m_pendingFileId },
                { "recipient_username", m_pendingRecipient },
                { "signature",          QString::fromUtf8(sig.toBase64()) },
                { "EK_pub",             QString::fromUtf8(ekPub.toBase64()) },
                { "IK_pub",             QString::fromUtf8(ikPub.toBase64()) },
                { "SPK_pub",            QString::fromUtf8(spkPub.toBase64()) },
                { "SPK_signature",      QString::fromUtf8(spkSig.toBase64()) },
                // only insert OPK_ID if >= 0; otherwise send JSON null
            };

            if (m_stashedOpkId >= 0) {
                req.insert("OPK_ID", m_stashedOpkId);
            } else {
                req.insert("OPK_ID", QJsonValue::Null);
            }

            // Continue including the re‐encrypted DEK fields:
            req.insert("encrypted_file_key", QString::fromUtf8(encryptedDekForRecipient.toBase64()));
            req.insert("file_key_nonce",      QString::fromUtf8(newDekNonce.toBase64()));
            req.insert("nonce",               QString::fromUtf8(nonce.toBase64()));

            m_networkManager->shareFile(req);
        }
        break;

    case ListSharedTo:
        if (operation == "list_shared_to") {
            QByteArray sig = m_cryptoService->sign(
                nonce,
                m_authController->getSessionSecretKey()
                );
            QJsonObject req {
                { "username",         me },
                { "target_username",  m_pendingTargetUsername },
                { "nonce",            QString::fromUtf8(nonce.toBase64()) },
                { "signature",        QString::fromUtf8(sig.toBase64()) }
            };
            m_networkManager->listSharedTo(req);
        }
        break;

    case ListSharedFrom:
        if (operation == "list_shared_from") {
            QByteArray sig = m_cryptoService->sign(
                nonce,
                m_authController->getSessionSecretKey()
                );
            QJsonObject req {
                { "username",         me },
                { "target_username",  m_pendingTargetUsername },
                { "nonce",            QString::fromUtf8(nonce.toBase64()) },
                { "signature",        QString::fromUtf8(sig.toBase64()) }
            };
            m_networkManager->listSharedFrom(req);
        }
        break;

    case ListSharers:
        if (operation == "list_sharers") {
            QByteArray sig = m_cryptoService->sign(
                nonce,
                m_authController->getSessionSecretKey()
                );
            QJsonObject req {
                { "username",        me },
                { "target_username", me }, // “Who shared to me?”
                { "nonce",           QString::fromUtf8(nonce.toBase64()) },
                { "signature",       QString::fromUtf8(sig.toBase64()) }
            };
            m_networkManager->listSharers(req);
        }
        break;

    case DownloadSharedFile:
        if (operation == "download_shared_file") {
            // Server only needs a signature over share_id (ASCII)
            QByteArray shareIdBytes = QByteArray::number(m_pendingShareId);
            QByteArray sig = m_cryptoService->sign(
                shareIdBytes,
                m_authController->getSessionSecretKey()
                );

            QJsonObject req {
                { "username",    m_authController->getSessionUsername() },
                { "share_id",    m_pendingShareId },
                { "nonce",       QString::fromUtf8(nonce.toBase64()) },
                { "signature",   QString::fromUtf8(sig.toBase64()) }
            };
            m_networkManager->downloadSharedFile(req);
        }
        break;

    case RevokeShare:
        if (operation == "remove_shared_file") {
            // Sign the ASCII‐encoded share_id
            QByteArray shareIdBytes = QByteArray::number(m_pendingShareId);
            QByteArray sig = m_cryptoService->sign(
                shareIdBytes,
                m_authController->getSessionSecretKey()
                );

            QJsonObject req {
                { "username",    me },
                { "share_id",    m_pendingShareId },
                { "nonce",       QString::fromUtf8(nonce.toBase64()) },
                { "signature",   QString::fromUtf8(sig.toBase64()) }
            };
            m_networkManager->removeSharedFile(req);
        }
        break;

    default:
        break;
    }
}

void ShareController::onRemoveSharedFileNetwork(bool success, const QString &message)
{
    // Propagate the result back to whoever called revokeAccess()
    emit removeSharedFileResult(success, message);
    m_pendingOp = None;
}

// After /get_pre_key_bundle returns:
void ShareController::onGetPreKeyBundleResult(bool success,
                                              const QString &ik_pub_b64,
                                              const QString &spk_pub_b64,
                                              const QString &spk_sig_b64,
                                              const QString &message)
{
    if (!success) {
        emit shareFileResult(false, message);
        m_pendingOp = None;
        return;
    }

<<<<<<< HEAD
    // Decode the recipient’s IK_pub
    m_recipientIkPub = QByteArray::fromBase64(ik_pub_b64.toUtf8());
    if (m_recipientIkPub.size() != X25519_PUBKEY_LEN) {
        emit shareFileResult(false, "Invalid recipient IK_pub");
=======
    // 1) Decode the recipient’s IK_pub
    QByteArray edTheirIk = QByteArray::fromBase64(ik_pub_b64.toUtf8());
    if (edTheirIk.size() != crypto_sign_PUBLICKEYBYTES) {
        emit shareFileResult(false, "Invalid recipient Ed25519 IK_pub");
        m_pendingOp = None;
        return;
    }

    // TOFU check: see if we have a locally stored IK for this user
    QVector<VerifiedUser> verified = m_tofuManager->verifiedUsers();
    bool foundLocally = false;
    for (const auto &vu : verified) {
        if (vu.username == m_pendingRecipient) {
            foundLocally = true;
            // Compare the raw 32‐byte Ed25519 IK_pub as stored in TOFU (base64‐decoded)…
            if (vu.ikPub != edTheirIk) {
                // Mismatch → user might be a MITM; abort share
                emit shareFileResult(false, "Recipient’s identity key does not match your TOFU record");
                m_pendingOp = None;
                return;
            }
            break;
        }
    }
    if (!foundLocally) {
        // No existing TOFU entry → first‐time share. Either prompt user to verify,
        // or just warn them “You haven’t verified this user yet.”
        emit shareFileResult(false, "Recipient not verified; please verify their identity first");
        m_pendingOp = None;
        return;
    }

    // Decode and stash the recipient’s SPK_pub and its signature ───
    m_recipientSpkPub       = QByteArray::fromBase64(spk_pub_b64.toUtf8());
    m_recipientSpkSignature = QByteArray::fromBase64(spk_sig_b64.toUtf8());
    if (m_recipientSpkPub.size() != X25519_PUBKEY_LEN) {
        emit shareFileResult(false, "Invalid recipient SPK_pub");
        m_pendingOp = None;
        return;
    }

    // verify: m_recipientSpkSignature is a signature (Ed25519) over m_recipientSpkPub ───
    if (crypto_sign_verify_detached(
            reinterpret_cast<const unsigned char*>(m_recipientSpkSignature.constData()),
            reinterpret_cast<const unsigned char*>(m_recipientSpkPub.constData()),
            static_cast<unsigned long long>(m_recipientSpkPub.size()),
            reinterpret_cast<const unsigned char*>(edTheirIk.constData())
            ) != 0)
    {
        emit shareFileResult(false, "Bad SPK signature (possible MITM!)");
        m_pendingOp = None;
        return;
    }

    // Convert that Ed25519 pub → X25519 for DH
    QByteArray curveTheirIk;
    if (!CryptoUtils::ed25519PubKeyToCurve25519(curveTheirIk, edTheirIk)) {
        emit shareFileResult(false, "Failed to convert recipient IK to Curve25519");
>>>>>>> 99c6d93d
        m_pendingOp = None;
        return;
    }
    m_recipientIkPub = curveTheirIk; // now a 32‐byte X25519 pubkey

    // Decode and stash the recipient’s SPK_pub and its signature
    m_recipientSpkPub       = QByteArray::fromBase64(spk_pub_b64.toUtf8());
    m_recipientSpkSignature = QByteArray::fromBase64(spk_sig_b64.toUtf8());
    if (m_recipientSpkPub.size() != X25519_PUBKEY_LEN) {
        emit shareFileResult(false, "Invalid recipient SPK_pub");
        m_pendingOp = None;
        return;
    }

    // fetch the file’s existing encrypted DEK from server
    m_pendingOp = RetrieveFileDEK;
    QString me = m_authController->getSessionUsername();
    m_networkManager->requestChallenge(me, "retrieve_file_dek");
}


// After /retrieve_file_dek returns
void ShareController::onRetrieveFileDEKResult(bool success,
                                              const QString &encryptedDekB64,
                                              const QString &dekNonceB64,
                                              const QString &message)
{
    if (!success) {
        emit shareFileResult(false, message);
        m_pendingOp = None;
        return;
    }

    // Stash the file’s encrypted DEK & nonce for later re‐encryption
    m_stashedEncryptedDek = QByteArray::fromBase64(encryptedDekB64.toUtf8());
    m_stashedDekNonce     = QByteArray::fromBase64(dekNonceB64.toUtf8());

    // Next: fetch exactly one OPK for the recipient
    m_pendingOp = GetOPK;
    QString me = m_authController->getSessionUsername();
    m_networkManager->requestChallenge(me, "get_opk");
}


// After /share_file completes
void ShareController::onShareFileNetwork(bool success, const QString &message)
{
    emit shareFileResult(success, message);
    m_pendingOp = None;
}

// After /list_shared_to completes
void ShareController::onListSharedToNetwork(bool success,
                                            const QJsonArray &shares,
                                            const QString &message)
{
    if (!success) {
        emit listSharedToResult(false, {}, message);
        m_pendingOp = None;
        return;
    }
    QList<SharedFile> list = parseSharedArray(shares);
    emit listSharedToResult(true, list, QString());
    m_pendingOp = None;
}

// After /list_shared_from completes
void ShareController::onListSharedFromNetwork(bool success,
                                              const QJsonArray &shares,
                                              const QString &message)
{
    if (!success) {
        emit listSharedFromResult(false, {}, message);
        m_pendingOp = None;
        return;
    }

    QList<SharedFile> list = parseSharedArray(shares);
    emit listSharedFromResult(true, list, QString());
    m_pendingOp = None;
}

void ShareController::onGetOPKResult(bool success,
                                     int opk_id,
                                     const QString &pre_key_b64,
                                     const QString &message)
{
    if (!success) {
        // if the server said “No OPK available”, treat that as a valid fallback
        if (message.contains("No OPK available", Qt::CaseInsensitive)) {
            // 1) Stash a zeroed public‐half (32 bytes) so DH4 == zeros
            m_stashedOpkId     = -1;
            m_stashedOpkPreKey = QByteArray(32, '\0');

            // 2) Now jump straight to “share_file” as if we had an OPK
            m_pendingOp = DoShareFile;
            QString me = m_authController->getSessionUsername();
            m_networkManager->requestChallenge(me, "share_file");
            return;
        }

        // All other errors remain fatal:
        emit shareFileResult(false, message);
        m_pendingOp = None;
        return;
    }

    // Stash the OPK ID and raw OPK public
    m_stashedOpkId     = opk_id;
    m_stashedOpkPreKey = QByteArray::fromBase64(pre_key_b64.toUtf8());
    if (m_stashedOpkPreKey.size() != X25519_PUBKEY_LEN) {
        emit shareFileResult(false, "Invalid OPK from server");
        m_pendingOp = None;
        return;
    }

    // Now request a challenge for “share_file” so we can do DoShareFile()
    m_pendingOp = DoShareFile;
    QString me = m_authController->getSessionUsername();
    m_networkManager->requestChallenge(me, "share_file");
}

void ShareController::onListSharersNetwork(bool success,
                                           const QStringList &usernames,
                                           const QString &message)
{
    if (!success) {
        emit listSharersResult(false, {}, message);
    } else {
        emit listSharersResult(true, usernames, QString());
    }
    m_pendingOp = None;
}

void ShareController::downloadSharedFile(qint64 shareId, const QString &filename)
{
    if (m_authController->getSessionUsername().isEmpty()) {
        emit downloadSharedFileResult(false, QString(), QByteArray(), "Not logged in");
        return;
    }

    m_pendingOp        = DownloadSharedFile;
    m_pendingShareId   = shareId;
    m_pendingFilename  = filename;

    QString me = m_authController->getSessionUsername();
    // Request a challenge for “download_shared_file”
    m_networkManager->requestChallenge(me, "download_shared_file");
}

void ShareController::onDownloadSharedNetwork(bool success,
                                              const QString &encryptedFileB64,
                                              const QString &fileNonceB64,
                                              const QString &encryptedFileKeyB64,
                                              const QString &fileKeyNonceB64,
                                              const QString &EK_pub_b64,
                                              const QString &IK_pub_b64,
                                              const QString &SPK_pub_b64,
                                              const QString &SPK_sig_b64,
                                              int            opk_id,
                                              const QString &message)
{
    if (!success) {
        emit downloadSharedFileResult(false, QString(), QByteArray(), message);
        m_pendingOp = None;
        return;
    }

    // Base64 → raw buffers
    QByteArray encryptedFile    = QByteArray::fromBase64(encryptedFileB64.toUtf8());
    QByteArray fileNonce        = QByteArray::fromBase64(fileNonceB64.toUtf8());
    QByteArray encryptedFileKey = QByteArray::fromBase64(encryptedFileKeyB64.toUtf8());
    QByteArray fileKeyNonce     = QByteArray::fromBase64(fileKeyNonceB64.toUtf8());
    QByteArray ekPubInitiatorEd   = QByteArray::fromBase64(EK_pub_b64.toUtf8()); // X25519
    QByteArray edIkPubInitiator    = QByteArray::fromBase64(IK_pub_b64.toUtf8()); // Ed25519
    QByteArray spkPubInitiator  = QByteArray::fromBase64(SPK_pub_b64.toUtf8()); // X25519

<<<<<<< HEAD
    // Retrieve our private keys
    QByteArray ourIkPriv  = m_authController->getIdentityPrivateKey();
    QByteArray ourSpkPriv = m_authController->getSignedPreKeyPrivate();
=======
    // 2) Retrieve our private keys
    QByteArray edOurIkPriv   = m_authController->getIdentityPrivateKey();           // Ed25519
    QByteArray ourSpkPriv    = m_authController->getSignedPreKeyPrivate();         // X25519
>>>>>>> 99c6d93d
    QList<QByteArray> allOpkPrivs = m_authController->getOneTimePreKeyPrivs();
    if (opk_id < 0 || opk_id >= allOpkPrivs.size()) {
        emit downloadSharedFileResult(false, QString(), QByteArray(), "Invalid OPK ID");
        m_pendingOp = None;
        return;
    }
    QByteArray ourOpkPriv = allOpkPrivs.at(opk_id);

<<<<<<< HEAD
    // Concatenate ∥ run HKDF exactly as the sender did
=======
    // Convert initiator’s Ed25519 IK_pub → X25519 for DH (call it ikPubInitiator)
    QByteArray ikPubInitiator;
    if (!CryptoUtils::ed25519PubKeyToCurve25519(ikPubInitiator, edIkPubInitiator)) {
        emit downloadSharedFileResult(false, QString(), QByteArray(), "Failed to convert initiator IK to Curve25519");
        m_pendingOp = None;
        return;
    }

    // Convert our Ed25519 IK_priv → X25519 for DH
    QByteArray ourIkPriv;
    if (!CryptoUtils::ed25519PrivKeyToCurve25519(ourIkPriv, edOurIkPriv)) {
        emit downloadSharedFileResult(false, QString(), QByteArray(), "Failed to convert our IK to Curve25519");
        m_pendingOp = None;
        return;
    }

    // 3) Compute all four DHs exactly as the sender did:
    QByteArray dh1 = m_cryptoService->deriveSharedKey( ourSpkPriv,        ikPubInitiator );
    QByteArray dh2 = m_cryptoService->deriveSharedKey( ourIkPriv,         ekPubInitiatorEd );
    QByteArray dh3 = m_cryptoService->deriveSharedKey( ourSpkPriv,        ekPubInitiatorEd );
    QByteArray dh4 = m_cryptoService->deriveSharedKey( ourOpkPriv,        ekPubInitiatorEd );

    // 4) Concatenate ∥ run HKDF exactly as the sender did:
>>>>>>> 99c6d93d
    QByteArray concatenatedDH = dh1 + dh2 + dh3 + dh4;
    QByteArray zeroSalt(32, '\0');
    QByteArray sharedKey = m_cryptoService->hkdfSha256(zeroSalt, concatenatedDH, 32);

    if (dh1.isEmpty() || dh2.isEmpty() || dh3.isEmpty() || dh4.isEmpty()) {
        emit downloadSharedFileResult(false, QString(), QByteArray(), "Failed to compute DHs");
        m_pendingOp = None;
        return;
    }
    if (sharedKey.size() != 32) {
        emit downloadSharedFileResult(false, QString(), QByteArray(), "HKDF output error");
        m_pendingOp = None;
        return;
    }

    // Decrypt the file’s encrypted DEK with sharedKey
    QByteArray fileDek = m_cryptoService->decrypt(encryptedFileKey, sharedKey, fileKeyNonce);
    if (fileDek.isEmpty()) {
        emit downloadSharedFileResult(false, QString(), QByteArray(), "Failed to decrypt file DEK");
        m_pendingOp = None;
        return;
    }

    // Decrypt the file body under that DEK
    QByteArray plaintext = m_cryptoService->decrypt(encryptedFile, fileDek, fileNonce);

    // Zero out the raw DEK
    m_cryptoService->secureZeroMemory(fileDek);

    // Emit back our filename and plaintext
    QString outFilename = m_pendingFilename;
    emit downloadSharedFileResult(true, outFilename, plaintext, QString());
    m_pendingOp = None;
}

void ShareController::revokeAccess(qint64 shareId)
{
    if (m_authController->getSessionUsername().isEmpty()) {
        emit removeSharedFileResult(false, "Not logged in");
        return;
    }

    m_pendingOp = RevokeShare;
    m_pendingShareId = shareId;

    QString me = m_authController->getSessionUsername();
    m_networkManager->requestChallenge(me, "remove_shared_file");
}

// Convert a JSON‐array of share records into QList<SharedFile>
QList<SharedFile> ShareController::parseSharedArray(const QJsonArray &arr)
{
    QList<SharedFile> output;
    for (auto v : arr) {
        if (!v.isObject()) continue;
        QJsonObject o = v.toObject();
        SharedFile sf;
        sf.share_id  = qint64(o.value("share_id").toInt());
        sf.file_id   = qint64(o.value("file_id").toInt());
        sf.filename  = o.value("filename").toString();
        sf.shared_by = o.value("shared_by").toString();
        sf.shared_at = o.value("shared_at").toString();
        output.append(sf);
    }
    return output;
}<|MERGE_RESOLUTION|>--- conflicted
+++ resolved
@@ -402,12 +402,6 @@
         return;
     }
 
-<<<<<<< HEAD
-    // Decode the recipient’s IK_pub
-    m_recipientIkPub = QByteArray::fromBase64(ik_pub_b64.toUtf8());
-    if (m_recipientIkPub.size() != X25519_PUBKEY_LEN) {
-        emit shareFileResult(false, "Invalid recipient IK_pub");
-=======
     // 1) Decode the recipient’s IK_pub
     QByteArray edTheirIk = QByteArray::fromBase64(ik_pub_b64.toUtf8());
     if (edTheirIk.size() != crypto_sign_PUBLICKEYBYTES) {
@@ -466,7 +460,6 @@
     QByteArray curveTheirIk;
     if (!CryptoUtils::ed25519PubKeyToCurve25519(curveTheirIk, edTheirIk)) {
         emit shareFileResult(false, "Failed to convert recipient IK to Curve25519");
->>>>>>> 99c6d93d
         m_pendingOp = None;
         return;
     }
@@ -644,15 +637,9 @@
     QByteArray edIkPubInitiator    = QByteArray::fromBase64(IK_pub_b64.toUtf8()); // Ed25519
     QByteArray spkPubInitiator  = QByteArray::fromBase64(SPK_pub_b64.toUtf8()); // X25519
 
-<<<<<<< HEAD
-    // Retrieve our private keys
-    QByteArray ourIkPriv  = m_authController->getIdentityPrivateKey();
-    QByteArray ourSpkPriv = m_authController->getSignedPreKeyPrivate();
-=======
     // 2) Retrieve our private keys
     QByteArray edOurIkPriv   = m_authController->getIdentityPrivateKey();           // Ed25519
     QByteArray ourSpkPriv    = m_authController->getSignedPreKeyPrivate();         // X25519
->>>>>>> 99c6d93d
     QList<QByteArray> allOpkPrivs = m_authController->getOneTimePreKeyPrivs();
     if (opk_id < 0 || opk_id >= allOpkPrivs.size()) {
         emit downloadSharedFileResult(false, QString(), QByteArray(), "Invalid OPK ID");
@@ -661,9 +648,6 @@
     }
     QByteArray ourOpkPriv = allOpkPrivs.at(opk_id);
 
-<<<<<<< HEAD
-    // Concatenate ∥ run HKDF exactly as the sender did
-=======
     // Convert initiator’s Ed25519 IK_pub → X25519 for DH (call it ikPubInitiator)
     QByteArray ikPubInitiator;
     if (!CryptoUtils::ed25519PubKeyToCurve25519(ikPubInitiator, edIkPubInitiator)) {
@@ -687,7 +671,6 @@
     QByteArray dh4 = m_cryptoService->deriveSharedKey( ourOpkPriv,        ekPubInitiatorEd );
 
     // 4) Concatenate ∥ run HKDF exactly as the sender did:
->>>>>>> 99c6d93d
     QByteArray concatenatedDH = dh1 + dh2 + dh3 + dh4;
     QByteArray zeroSalt(32, '\0');
     QByteArray sharedKey = m_cryptoService->hkdfSha256(zeroSalt, concatenatedDH, 32);
