#ifndef SERVICES_H
#define SERVICES_H

#include <memory>
#include "inetworkmanager.h"
#include "icryptoservice.h"
#include "networkmanager.h"
#include "authcontroller.h"
#include "profilecontroller.h"
#include "filecontroller.h"
#include "verifycontroller.h"
#include "sharecontroller.h"
#include "networkmanager.h"
#include "crypto_utils.h"

struct Services {
<<<<<<< HEAD
    std::unique_ptr<INetworkManager>   net;
    std::unique_ptr<ICryptoService>    cs;

    std::unique_ptr<AuthController>    auth;
=======
    std::unique_ptr<NetworkManager>   net;
    std::unique_ptr<CryptoService>    cs;
    std::unique_ptr<AuthController>   auth;
    std::unique_ptr<TofuManager>      tofu;
>>>>>>> 99c6d93d
    std::unique_ptr<ProfileController> profile;
    std::unique_ptr<FileController>    file;
    std::unique_ptr<VerifyController>  verify;
    std::unique_ptr<ShareController>   share;

    Services()
    {
        net = std::make_unique<NetworkManager>();
        cs  = std::make_unique<CryptoUtils>();

        auth    = std::make_unique<AuthController>(net.get(), cs.get());
        tofu    = std::make_unique<TofuManager>(cs.get(), auth.get());
        profile = std::make_unique<ProfileController>(net.get(), auth.get(), cs.get());
        file    = std::make_unique<FileController>(net.get(), auth.get(), cs.get());
        verify  = std::make_unique<VerifyController>(net.get(), auth.get(), cs.get(), tofu.get());
        share   = std::make_unique<ShareController>(net.get(), auth.get(), cs.get(), tofu.get());
    }
};

#endif<|MERGE_RESOLUTION|>--- conflicted
+++ resolved
@@ -14,17 +14,10 @@
 #include "crypto_utils.h"
 
 struct Services {
-<<<<<<< HEAD
     std::unique_ptr<INetworkManager>   net;
     std::unique_ptr<ICryptoService>    cs;
-
-    std::unique_ptr<AuthController>    auth;
-=======
-    std::unique_ptr<NetworkManager>   net;
-    std::unique_ptr<CryptoService>    cs;
     std::unique_ptr<AuthController>   auth;
     std::unique_ptr<TofuManager>      tofu;
->>>>>>> 99c6d93d
     std::unique_ptr<ProfileController> profile;
     std::unique_ptr<FileController>    file;
     std::unique_ptr<VerifyController>  verify;
